name: Release
on:
    push:
        tags:
            - v*
env:
    FORCE_COLOR: true
    GITHUB_TOKEN: ${{ secrets.ETOKEN }}
    REPO: Equicord/Equibored
    USERNAME: GitHub-Actions

permissions: write-all

jobs:
    Date:
        name: Date
        runs-on: ubuntu-latest
        if: ${{ github.event.workflow_run.conclusion == 'success' }}
        outputs:
            DATE: ${{ steps.combined.outputs.DATE }}
            TIME: ${{ steps.combined.outputs.TIME }}

        steps:
            - name: Get Month Day Year
              id: date
              uses: Kaven-Universe/github-action-current-date-time@v1
              with:
                  timezone-offset: 240

            - name: Combine Time
              id: combined
              run: |
                  echo "DATE=$YEAR/$MONTH/$DAY" >> $GITHUB_OUTPUT
                  echo "TIME=$HOURS-$MINUTES-$SECONDS" >> $GITHUB_OUTPUT
              env:
                  YEAR: ${{ steps.date.outputs.year }}
                  MONTH: ${{ steps.date.outputs.month }}
                  DAY: ${{ steps.date.outputs.day }}
                  HOURS: ${{ steps.date.outputs.hours }}
                  MINUTES: ${{ steps.date.outputs.minutes }}
                  SECONDS: ${{ steps.date.outputs.seconds }}

    Build:
        name: Build Equicord
        runs-on: ubuntu-latest

        steps:
            - uses: actions/checkout@v4

            - uses: pnpm/action-setup@v3

            - name: Use Node.js 20
              uses: actions/setup-node@v4
              with:
                  node-version: 20
                  cache: "pnpm"

            - name: Install dependencies
              run: pnpm install --frozen-lockfile

            - name: Build web
              run: pnpm buildWebStandalone

            - name: Build
              run: pnpm buildStandalone

            - name: Generate plugin list
              run: pnpm generatePluginJson dist/vencordplugins.json

            - name: Generate Equicord plugin list
              run: pnpm generateEquicordPluginJson dist/equicordplugins.json

            - name: Collect files to be released
              run: |
                  cd dist
                  mkdir release

                  cp browser/browser.* release
                  cp Vencord.user.{js,js.LEGAL.txt} release

                  # copy the plugin data jsons, the extension zips and the desktop/vesktop asars
                  cp *.{json,zip,asar} release

                  # legacy un-asared files
                  # FIXME: remove at some point
                  cp desktop/* release
                  for file in vesktop/*; do
                    filename=$(basename "$file")
                    cp "$file" "release/vencordDesktop${filename^}"
                  done
                  for file in equibop/*; do
                    filename=$(basename "$file")
                    cp "$file" "release/equicordDesktop${filename^}"
                  done

                  find release -size 0 -delete
                  rm release/package.json
                  rm release/*.map

            - name: get-npm-version
              id: package-version
              uses: martinbeentjes/npm-get-version-action@v1.3.1

            - name: Upload Equicord
              run: |
                  gh release upload v${{ steps.package-version.outputs.current-version}} --clobber dist/release/*
                  gh release upload latest --clobber dist/release/*

            - name: Upload Plugins JSON to Equibored repo
              run: |
<<<<<<< HEAD
                  git clone https://$USERNAME:$GITHUB_TOKEN@github.com/$REPO.git plugins
                  cd plugins

                  cp dist/release/*plugins.json .
=======
                  git config --global user.name "GitHub-Actions"
                  git config --global user.email actions@github.com
                  git clone https://$USERNAME:$GITHUB_TOKEN@github.com/$REPO.git plugins
                  cd plugins

                  cp ../dist/release/*plugins.json .
>>>>>>> 678a44b1
                  git add -A

                  git commit -m "Plugins for https://github.com/$GITHUB_REPOSITORY/commit/$GITHUB_SHA"
                  git push --force https://$USERNAME:$GITHUB_TOKEN@github.com/$REPO.git<|MERGE_RESOLUTION|>--- conflicted
+++ resolved
@@ -12,34 +12,6 @@
 permissions: write-all
 
 jobs:
-    Date:
-        name: Date
-        runs-on: ubuntu-latest
-        if: ${{ github.event.workflow_run.conclusion == 'success' }}
-        outputs:
-            DATE: ${{ steps.combined.outputs.DATE }}
-            TIME: ${{ steps.combined.outputs.TIME }}
-
-        steps:
-            - name: Get Month Day Year
-              id: date
-              uses: Kaven-Universe/github-action-current-date-time@v1
-              with:
-                  timezone-offset: 240
-
-            - name: Combine Time
-              id: combined
-              run: |
-                  echo "DATE=$YEAR/$MONTH/$DAY" >> $GITHUB_OUTPUT
-                  echo "TIME=$HOURS-$MINUTES-$SECONDS" >> $GITHUB_OUTPUT
-              env:
-                  YEAR: ${{ steps.date.outputs.year }}
-                  MONTH: ${{ steps.date.outputs.month }}
-                  DAY: ${{ steps.date.outputs.day }}
-                  HOURS: ${{ steps.date.outputs.hours }}
-                  MINUTES: ${{ steps.date.outputs.minutes }}
-                  SECONDS: ${{ steps.date.outputs.seconds }}
-
     Build:
         name: Build Equicord
         runs-on: ubuntu-latest
@@ -108,19 +80,12 @@
 
             - name: Upload Plugins JSON to Equibored repo
               run: |
-<<<<<<< HEAD
-                  git clone https://$USERNAME:$GITHUB_TOKEN@github.com/$REPO.git plugins
-                  cd plugins
-
-                  cp dist/release/*plugins.json .
-=======
                   git config --global user.name "GitHub-Actions"
                   git config --global user.email actions@github.com
                   git clone https://$USERNAME:$GITHUB_TOKEN@github.com/$REPO.git plugins
                   cd plugins
 
                   cp ../dist/release/*plugins.json .
->>>>>>> 678a44b1
                   git add -A
 
                   git commit -m "Plugins for https://github.com/$GITHUB_REPOSITORY/commit/$GITHUB_SHA"
