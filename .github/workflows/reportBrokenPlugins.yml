--- conflicted
+++ resolved
@@ -10,10 +10,6 @@
                     - stable
                     - canary
                 default: both
-            webhook_url:
-                type: string
-                description: "Webhook URL that the report will be posted to. This will be visible for everyone, so DO NOT pass sensitive webhooks like discord webhook. This is meant to be used by Venbot."
-                required: false
     # schedule:
     #   # Every day at midnight
     #   - cron: 0 0 * * *
@@ -60,13 +56,6 @@
                   export CHROMIUM_BIN=${{ steps.setup-chrome.outputs.chrome-path }}
 
                   esbuild scripts/generateReport.ts > dist/report.mjs
-<<<<<<< HEAD
-                  node dist/report.mjs >> $GITHUB_STEP_SUMMARY
-              env:
-                  DISCORD_TOKEN: ${{ secrets.DTOKEN }}
-                  DISCORD_WEBHOOK: ${{ secrets.WEBHOOK }}
-=======
->>>>>>> 5d482ff3
 
                   stable_output_file=$(mktemp)
                   canary_output_file=$(mktemp)
@@ -98,10 +87,5 @@
                   cat "$stable_output_file" "$canary_output_file" >> $GITHUB_STEP_SUMMARY
                   exit $exit_code
               env:
-<<<<<<< HEAD
-                  DISCORD_TOKEN: ${{ secrets.DTOKEN }}
-                  DISCORD_WEBHOOK: ${{ secrets.WEBHOOK }}
-=======
-                  WEBHOOK_URL: ${{ inputs.webhook_url || secrets.DISCORD_WEBHOOK }}
-                  WEBHOOK_SECRET: ${{ secrets.WEBHOOK_SECRET }}
->>>>>>> 5d482ff3
+                  WEBHOOK_URL: ${{ secrets.WEBHOOK }}
+                  WEBHOOK_SECRET: ${{ secrets.WEBHOOK_SECRET }}