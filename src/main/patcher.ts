--- conflicted
+++ resolved
@@ -161,12 +161,7 @@
     console.log("[Equicord] Running in vanilla mode. Not loading Equicord");
 }
 
-<<<<<<< HEAD
-console.log("[Equicord] Loading original Discord app.asar");
-require(require.main!.filename);
-=======
 if (!isLegacyNonAsarVencord) {
-    console.log("[Vencord] Loading original Discord app.asar");
+    console.log("[Equicord] Loading original Discord app.asar");
     require(require.main!.filename);
-}
->>>>>>> 65e91cf2
+}