--- conflicted
+++ resolved
@@ -104,13 +104,8 @@
                 super(options);
 
                 if (settings.disableMinSize) {
-<<<<<<< HEAD
-                    // Disable the Electron call entirely so that Discord can't override it
-                    this.setMinimumSize = () => { };
-=======
                     // Disable the Electron call entirely so that Discord can't dynamically change the size
                     this.setMinimumSize = (width: number, height: number) => { };
->>>>>>> 82f9cd1d
                 }
 
                 initIpc(this);
