/*
 * Vencord, a modification for Discord's desktop app
 * Copyright (c) 2022 Vendicated and contributors
 *
 * This program is free software: you can redistribute it and/or modify
 * it under the terms of the GNU General Public License as published by
 * the Free Software Foundation, either version 3 of the License, or
 * (at your option) any later version.
 *
 * This program is distributed in the hope that it will be useful,
 * but WITHOUT ANY WARRANTY; without even the implied warranty of
 * MERCHANTABILITY or FITNESS FOR A PARTICULAR PURPOSE.  See the
 * GNU General Public License for more details.
 *
 * You should have received a copy of the GNU General Public License
 * along with this program.  If not, see <https://www.gnu.org/licenses/>.
*/

import "./updater";
import "./ipcPlugins";
import "./settings";

import { debounce } from "@shared/debounce";
import { IpcEvents } from "@shared/IpcEvents";
import { BrowserWindow, ipcMain, shell, systemPreferences } from "electron";
import monacoHtml from "file://monacoWin.html?minify&base64";
import { FSWatcher, mkdirSync, watch, writeFileSync } from "fs";
import { open, readdir, readFile } from "fs/promises";
import { join, normalize } from "path";

import { registerCspIpcHandlers } from "./csp/manager";
<<<<<<< HEAD
import { ALLOWED_PROTOCOLS, QUICKCSS_PATH, THEMES_DIR } from "./utils/constants";
=======
import { getThemeInfo, stripBOM, UserThemeHeader } from "./themes";
import { ALLOWED_PROTOCOLS, QUICKCSS_PATH, SETTINGS_DIR, THEMES_DIR } from "./utils/constants";
>>>>>>> 3a1e17e0
import { makeLinksOpenExternally } from "./utils/externalLinks";

mkdirSync(THEMES_DIR, { recursive: true });

registerCspIpcHandlers();

export function ensureSafePath(basePath: string, path: string) {
    const normalizedBasePath = normalize(basePath + "/");
    const newPath = join(basePath, path);
    const normalizedPath = normalize(newPath);
    return normalizedPath.startsWith(normalizedBasePath) ? normalizedPath : null;
}

function readCss() {
    return readFile(QUICKCSS_PATH, "utf-8").catch(() => "");
}

function listThemes(): Promise<{ fileName: string; content: string; }[]> {
    return readdir(THEMES_DIR)
        .then(files =>
            Promise.all(files.map(async fileName => ({ fileName, content: await getThemeData(fileName) }))))
        .catch(() => []);
}

function getThemeData(fileName: string) {
    fileName = fileName.replace(/\?v=\d+$/, "");
    const safePath = ensureSafePath(THEMES_DIR, fileName);
    if (!safePath) return Promise.reject(`Unsafe path ${fileName}`);
    return readFile(safePath, "utf-8");
}

ipcMain.handle(IpcEvents.OPEN_QUICKCSS, () => shell.openPath(QUICKCSS_PATH));

ipcMain.handle(IpcEvents.OPEN_EXTERNAL, (_, url) => {
    try {
        var { protocol } = new URL(url);
    } catch {
        throw "Malformed URL";
    }
    if (!ALLOWED_PROTOCOLS.includes(protocol))
        throw "Disallowed protocol.";

    shell.openExternal(url);
});

ipcMain.handle(IpcEvents.GET_QUICK_CSS, () => readCss());
ipcMain.handle(IpcEvents.SET_QUICK_CSS, (_, css) =>
    writeFileSync(QUICKCSS_PATH, css)
);

ipcMain.handle(IpcEvents.GET_THEMES_LIST, () => listThemes());
ipcMain.handle(IpcEvents.GET_THEME_DATA, (_, fileName) => getThemeData(fileName));
ipcMain.handle(IpcEvents.GET_THEME_SYSTEM_VALUES, () => ({
    // win & mac only
    "os-accent-color": `#${systemPreferences.getAccentColor?.() || ""}`
}));

ipcMain.handle(IpcEvents.OPEN_THEMES_FOLDER, () => shell.openPath(THEMES_DIR));
ipcMain.handle(IpcEvents.OPEN_SETTINGS_FOLDER, () => shell.openPath(SETTINGS_DIR));

export function initIpc(mainWindow: BrowserWindow) {
    let quickCssWatcher: FSWatcher | undefined;

    open(QUICKCSS_PATH, "a+").then(fd => {
        fd.close();
        quickCssWatcher = watch(QUICKCSS_PATH, { persistent: false }, debounce(async () => {
            mainWindow.webContents.postMessage(IpcEvents.QUICK_CSS_UPDATE, await readCss());
        }, 50));
    }).catch(() => { });

    const themesWatcher = watch(THEMES_DIR, { persistent: false }, debounce(() => {
        mainWindow.webContents.postMessage(IpcEvents.THEME_UPDATE, void 0);
    }));

    mainWindow.once("closed", () => {
        quickCssWatcher?.close();
        themesWatcher.close();
    });
}

ipcMain.handle(IpcEvents.OPEN_MONACO_EDITOR, async () => {
    const title = "Equicord QuickCSS Editor";
    const existingWindow = BrowserWindow.getAllWindows().find(w => w.title === title);
    if (existingWindow && !existingWindow.isDestroyed()) {
        existingWindow.focus();
        return;
    }

    const win = new BrowserWindow({
        title,
        autoHideMenuBar: true,
        darkTheme: true,
        webPreferences: {
            preload: join(__dirname, "preload.js"),
            contextIsolation: true,
            nodeIntegration: false,
            sandbox: false
        }
    });

    makeLinksOpenExternally(win);

    await win.loadURL(`data:text/html;base64,${monacoHtml}`);
});<|MERGE_RESOLUTION|>--- conflicted
+++ resolved
@@ -29,12 +29,7 @@
 import { join, normalize } from "path";
 
 import { registerCspIpcHandlers } from "./csp/manager";
-<<<<<<< HEAD
-import { ALLOWED_PROTOCOLS, QUICKCSS_PATH, THEMES_DIR } from "./utils/constants";
-=======
-import { getThemeInfo, stripBOM, UserThemeHeader } from "./themes";
 import { ALLOWED_PROTOCOLS, QUICKCSS_PATH, SETTINGS_DIR, THEMES_DIR } from "./utils/constants";
->>>>>>> 3a1e17e0
 import { makeLinksOpenExternally } from "./utils/externalLinks";
 
 mkdirSync(THEMES_DIR, { recursive: true });
