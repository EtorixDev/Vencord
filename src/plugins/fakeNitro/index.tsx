/*
 * Vencord, a modification for Discord's desktop app
 * Copyright (c) 2022 Vendicated and contributors
 *
 * This program is free software: you can redistribute it and/or modify
 * it under the terms of the GNU General Public License as published by
 * the Free Software Foundation, either version 3 of the License, or
 * (at your option) any later version.
 *
 * This program is distributed in the hope that it will be useful,
 * but WITHOUT ANY WARRANTY; without even the implied warranty of
 * MERCHANTABILITY or FITNESS FOR A PARTICULAR PURPOSE.  See the
 * GNU General Public License for more details.
 *
 * You should have received a copy of the GNU General Public License
 * along with this program.  If not, see <https://www.gnu.org/licenses/>.
*/

import { addMessagePreEditListener, addMessagePreSendListener, removeMessagePreEditListener, removeMessagePreSendListener } from "@api/MessageEvents";
import { definePluginSettings } from "@api/Settings";
import { Devs } from "@utils/constants";
import { ApngBlendOp, ApngDisposeOp, importApngJs } from "@utils/dependencies";
import { getCurrentGuild, getEmojiURL } from "@utils/discord";
import { Logger } from "@utils/Logger";
import definePlugin, { OptionType, Patch } from "@utils/types";
import { findByCodeLazy, findByPropsLazy, findStoreLazy, proxyLazyWebpack } from "@webpack";
import { Alerts, ChannelStore, DraftType, EmojiStore, FluxDispatcher, Forms, GuildMemberStore, lodash, Parser, PermissionsBits, PermissionStore, StickersStore, UploadHandler, UserSettingsActionCreators, UserStore } from "@webpack/common";
import type { Emoji } from "@webpack/types";
import type { Message } from "discord-types/general";
import { applyPalette, GIFEncoder, quantize } from "gifenc";
import type { ReactElement, ReactNode } from "react";

// @ts-ignore
const premiumType = UserStore?.getCurrentUser()?._realPremiumType ?? UserStore?.getCurrentUser()?.premiumType ?? 0;

const UserSettingsProtoStore = findStoreLazy("UserSettingsProtoStore");

const BINARY_READ_OPTIONS = findByPropsLazy("readerFactory");

function searchProtoClassField(localName: string, protoClass: any) {
    const field = protoClass?.fields?.find((field: any) => field.localName === localName);
    if (!field) return;

    const fieldGetter = Object.values(field).find(value => typeof value === "function") as any;
    return fieldGetter?.();
}

const PreloadedUserSettingsActionCreators = proxyLazyWebpack(() => UserSettingsActionCreators.PreloadedUserSettingsActionCreators);
const AppearanceSettingsActionCreators = proxyLazyWebpack(() => searchProtoClassField("appearance", PreloadedUserSettingsActionCreators.ProtoClass));
const ClientThemeSettingsActionsCreators = proxyLazyWebpack(() => searchProtoClassField("clientThemeSettings", AppearanceSettingsActionCreators));

const isUnusableRoleSubscriptionEmoji = findByCodeLazy(".getUserIsAdmin(");

const enum EmojiIntentions {
    REACTION,
    STATUS,
    COMMUNITY_CONTENT,
    CHAT,
    GUILD_STICKER_RELATED_EMOJI,
    GUILD_ROLE_BENEFIT_EMOJI,
    COMMUNITY_CONTENT_ONLY,
    SOUNDBOARD,
    VOICE_CHANNEL_TOPIC,
    GIFT,
    AUTO_SUGGESTION,
    POLLS
}

const IS_BYPASSEABLE_INTENTION = `[${EmojiIntentions.CHAT},${EmojiIntentions.GUILD_STICKER_RELATED_EMOJI}].includes(fakeNitroIntention)`;

const enum StickerType {
    PNG = 1,
    APNG = 2,
    LOTTIE = 3,
    // don't think you can even have gif stickers but the docs have it
    GIF = 4
}

interface BaseSticker {
    available: boolean;
    description: string;
    format_type: number;
    id: string;
    name: string;
    tags: string;
    type: number;
}
interface GuildSticker extends BaseSticker {
    guild_id: string;
}
interface DiscordSticker extends BaseSticker {
    pack_id: string;
}
type Sticker = GuildSticker | DiscordSticker;

interface StickerPack {
    id: string;
    name: string;
    sku_id: string;
    description: string;
    cover_sticker_id: string;
    banner_asset_id: string;
    stickers: Sticker[];
}

const enum FakeNoticeType {
    Sticker,
    Emoji
}

const fakeNitroEmojiRegex = /\/emojis\/(\d+?)\.(png|webp|gif)/;
const fakeNitroStickerRegex = /\/stickers\/(\d+?)\./;
const fakeNitroGifStickerRegex = /\/attachments\/\d+?\/\d+?\/(\d+?)\.gif/;
const hyperLinkRegex = /\[.+?\]\((https?:\/\/.+?)\)/;

const settings = definePluginSettings({
    enableEmojiBypass: {
        description: "Allows sending fake emojis (also bypasses missing permission to use custom emojis)",
        type: OptionType.BOOLEAN,
        default: true,
        restartNeeded: true
    },
    emojiSize: {
        description: "Size of the emojis when sending",
        type: OptionType.SLIDER,
        default: 48,
        markers: [32, 48, 64, 128, 160, 256, 512]
    },
    transformEmojis: {
        description: "Whether to transform fake emojis into real ones",
        type: OptionType.BOOLEAN,
        default: true,
        restartNeeded: true
    },
    enableStickerBypass: {
        description: "Allows sending fake stickers (also bypasses missing permission to use stickers)",
        type: OptionType.BOOLEAN,
        default: true,
        restartNeeded: true
    },
    stickerSize: {
        description: "Size of the stickers when sending",
        type: OptionType.SLIDER,
        default: 160,
        markers: [32, 64, 128, 160, 256, 512]
    },
    transformStickers: {
        description: "Whether to transform fake stickers into real ones",
        type: OptionType.BOOLEAN,
        default: true,
        restartNeeded: true
    },
    transformCompoundSentence: {
        description: "Whether to transform fake stickers and emojis in compound sentences (sentences with more content than just the fake emoji or sticker link)",
        type: OptionType.BOOLEAN,
        default: false
    },
    enableStreamQualityBypass: {
        description: "Allow streaming in nitro quality",
        type: OptionType.BOOLEAN,
        default: true,
        restartNeeded: true
    },
    useStickerHyperLinks: {
        description: "Whether to use hyperlinks when sending fake stickers",
        type: OptionType.BOOLEAN,
        default: true
    },
    useEmojiHyperLinks: {
        description: "Whether to use hyperlinks when sending fake emojis",
        type: OptionType.BOOLEAN,
        default: true
    },
    hyperLinkText: {
        description: "What text the hyperlink should use. {{NAME}} will be replaced with the emoji/sticker name.",
        type: OptionType.STRING,
        default: "{{NAME}}"
    },
    disableEmbedPermissionCheck: {
        description: "Whether to disable the embed permission check when sending fake emojis and stickers",
        type: OptionType.BOOLEAN,
        default: false
    }
});

function hasPermission(channelId: string, permission: bigint) {
    const channel = ChannelStore.getChannel(channelId);

    if (!channel || channel.isPrivate()) return true;

    return PermissionStore.can(permission, channel);
}

const hasExternalEmojiPerms = (channelId: string) => hasPermission(channelId, PermissionsBits.USE_EXTERNAL_EMOJIS);
const hasExternalStickerPerms = (channelId: string) => hasPermission(channelId, PermissionsBits.USE_EXTERNAL_STICKERS);
const hasEmbedPerms = (channelId: string) => hasPermission(channelId, PermissionsBits.EMBED_LINKS);
const hasAttachmentPerms = (channelId: string) => hasPermission(channelId, PermissionsBits.ATTACH_FILES);

function makeBypassPatches(): Omit<Patch, "plugin"> {
    const mapping: Array<{ func: string, predicate?: () => boolean; }> = [
        { func: "canUseCustomStickersEverywhere", predicate: () => settings.store.enableStickerBypass },
        { func: "canUseHighVideoUploadQuality", predicate: () => settings.store.enableStreamQualityBypass },
        { func: "canStreamQuality", predicate: () => settings.store.enableStreamQualityBypass },
        { func: "canUseClientThemes" },
        { func: "canUseCustomNotificationSounds" },
        { func: "canUsePremiumAppIcons" }
    ];

    return {
        find: "canUseCustomStickersEverywhere:",
        replacement: mapping.map(({ func, predicate }) => ({
            match: new RegExp(String.raw`(?<=${func}:)\i`),
            replace: "() => true",
            predicate
        }))
    };
}

export default definePlugin({
    name: "FakeNitro",
    authors: [Devs.Arjix, Devs.D3SOX, Devs.Ven, Devs.fawn, Devs.captain, Devs.Nuckyz, Devs.AutumnVN],
    description: "Allows you to stream in nitro quality, send fake emojis/stickers, use client themes and custom Discord notifications.",
    dependencies: ["MessageEventsAPI"],

    settings,

    patches: [
        // General bypass patches
        makeBypassPatches(),
        // Patch the emoji picker in voice calls to not be bypassed by fake nitro
        {
            find: "emojiItemDisabled]",
            predicate: () => settings.store.enableEmojiBypass,
            replacement: {
                match: /CHAT/,
                replace: "STATUS"
            }
        },
        {
            find: ".GUILD_SUBSCRIPTION_UNAVAILABLE;",
            group: true,
            predicate: () => settings.store.enableEmojiBypass,
            replacement: [
                {
                    // Create a variable for the intention of using the emoji
                    match: /(?<=\.USE_EXTERNAL_EMOJIS.+?;)(?<=intention:(\i).+?)/,
                    replace: (_, intention) => `const fakeNitroIntention=${intention};`
                },
                {
                    // Disallow the emoji for external if the intention doesn't allow it
                    match: /&&!\i&&!\i(?=\)return \i\.\i\.DISALLOW_EXTERNAL;)/,
                    replace: m => `${m}&&!${IS_BYPASSEABLE_INTENTION}`
                },
                {
                    // Disallow the emoji for unavailable if the intention doesn't allow it
                    match: /!\i\.available(?=\)return \i\.\i\.GUILD_SUBSCRIPTION_UNAVAILABLE;)/,
                    replace: m => `${m}&&!${IS_BYPASSEABLE_INTENTION}`
                },
                {
                    // Disallow the emoji for premium locked if the intention doesn't allow it
                    // FIXME(Bundler change related): Remove old compatiblity once enough time has passed
                    match: /(!)?(\i\.\i\.canUseEmojisEverywhere\(\i\))/,
                    replace: (m, not) => not
                        ? `(${m}&&!${IS_BYPASSEABLE_INTENTION})`
                        : `(${m}||${IS_BYPASSEABLE_INTENTION})`
                },
                {
                    // Allow animated emojis to be used if the intention allows it
                    match: /(?<=\|\|)\i\.\i\.canUseAnimatedEmojis\(\i\)/,
                    replace: m => `(${m}||${IS_BYPASSEABLE_INTENTION})`
                }
            ]
        },
        // Allows the usage of subscription-locked emojis
        {
            find: ".getUserIsAdmin(",
            replacement: {
                match: /(function \i\(\i,\i)\){(.{0,250}.getUserIsAdmin\(.+?return!1})/,
                replace: (_, rest1, rest2) => `${rest1},fakeNitroOriginal){if(!fakeNitroOriginal)return false;${rest2}`
            }
        },
        // Make stickers always available
        {
            find: '"SENDABLE"',
            predicate: () => settings.store.enableStickerBypass,
            replacement: {
                match: /\i\.available\?/,
                replace: "true?"
            }
        },
        // Remove boost requirements to stream with high quality
        {
            find: "#{intl::STREAM_FPS_OPTION}",
            predicate: () => settings.store.enableStreamQualityBypass,
            replacement: {
                match: /guildPremiumTier:\i\.\i\.TIER_\d,?/g,
                replace: ""
            }
        },
        {
            find: '"UserSettingsProtoStore"',
            replacement: [
                {
                    // Overwrite incoming connection settings proto with our local settings
                    match: /function (\i)\((\i)\){(?=.*CONNECTION_OPEN:\1)/,
                    replace: (m, funcName, props) => `${m}$self.handleProtoChange(${props}.userSettingsProto,${props}.user);`
                },
                {
                    // Overwrite non local proto changes with our local settings
                    match: /let{settings:/,
                    replace: "arguments[0].local||$self.handleProtoChange(arguments[0].settings.proto);$&"
                }
            ]
        },
        // Call our function to handle changing the gradient theme when selecting a new one
        {
            find: ",updateTheme(",
            replacement: {
                match: /(function \i\(\i\){let{backgroundGradientPresetId:(\i).+?)(\i\.\i\.updateAsync.+?theme=(.+?),.+?},\i\))/,
                replace: (_, rest, backgroundGradientPresetId, originalCall, theme) => `${rest}$self.handleGradientThemeSelect(${backgroundGradientPresetId},${theme},()=>${originalCall});`
            }
        },
        {
            find: '["strong","em","u","text","inlineCode","s","spoiler"]',
            replacement: [
                {
                    // Call our function to decide whether the emoji link should be kept or not
                    predicate: () => settings.store.transformEmojis,
                    match: /1!==(\i)\.length\|\|1!==\i\.length/,
                    replace: (m, content) => `${m}||$self.shouldKeepEmojiLink(${content}[0])`
                },
                {
                    // Patch the rendered message content to add fake nitro emojis or remove sticker links
                    predicate: () => settings.store.transformEmojis || settings.store.transformStickers,
                    match: /(?=return{hasSpoilerEmbeds:\i,content:(\i)})/,
                    replace: (_, content) => `${content}=$self.patchFakeNitroEmojisOrRemoveStickersLinks(${content},arguments[2]?.formatInline);`
                }
            ]
        },
        {
            find: "}renderEmbeds(",
            replacement: [
                {
                    // Call our function to decide whether the embed should be ignored or not
                    predicate: () => settings.store.transformEmojis || settings.store.transformStickers,
                    match: /(renderEmbeds\((\i)\){)(.+?embeds\.map\(\((\i),\i\)?=>{)/,
                    replace: (_, rest1, message, rest2, embed) => `${rest1}const fakeNitroMessage=${message};${rest2}if($self.shouldIgnoreEmbed(${embed},fakeNitroMessage))return null;`
                },
                {
                    // Patch the stickers array to add fake nitro stickers
                    predicate: () => settings.store.transformStickers,
                    match: /renderStickersAccessories\((\i)\){let (\i)=\(0,\i\.\i\)\(\i\).+?;/,
                    replace: (m, message, stickers) => `${m}${stickers}=$self.patchFakeNitroStickers(${stickers},${message});`
                },
                {
                    // Filter attachments to remove fake nitro stickers or emojis
                    predicate: () => settings.store.transformStickers,
                    match: /renderAttachments\(\i\){.+?{attachments:(\i).+?;/,
                    replace: (m, attachments) => `${m}${attachments}=$self.filterAttachments(${attachments});`
                }
            ]
        },
        {
            find: "#{intl::STICKER_POPOUT_UNJOINED_PRIVATE_GUILD_DESCRIPTION}",
            predicate: () => settings.store.transformStickers,
            replacement: [
                {
                    // Export the renderable sticker to be used in the fake nitro sticker notice
                    match: /let{renderableSticker:(\i).{0,270}sticker:\i,channel:\i,/,
                    replace: (m, renderableSticker) => `${m}fakeNitroRenderableSticker:${renderableSticker},`
                },
                {
                    // Add the fake nitro sticker notice
                    match: /(let \i,{sticker:\i,channel:\i,closePopout:\i.+?}=(\i).+?;)(.+?description:)(\i)(?=,sticker:\i)/,
                    replace: (_, rest, props, rest2, reactNode) => `${rest}let{fakeNitroRenderableSticker}=${props};${rest2}$self.addFakeNotice(${FakeNoticeType.Sticker},${reactNode},!!fakeNitroRenderableSticker?.fake)`
                }
            ]
        },
        {
            find: ".EMOJI_UPSELL_POPOUT_MORE_EMOJIS_OPENED,",
            predicate: () => settings.store.transformEmojis,
            replacement: {
                // Export the emoji node to be used in the fake nitro emoji notice
                match: /isDiscoverable:\i,shouldHideRoleSubscriptionCTA:\i,(?<={node:(\i),.+?)/,
                replace: (m, node) => `${m}fakeNitroNode:${node},`
            }
        },
        {
            find: "#{intl::EMOJI_POPOUT_UNJOINED_DISCOVERABLE_GUILD_DESCRIPTION}",
            predicate: () => settings.store.transformEmojis,
            replacement: {
                // Add the fake nitro emoji notice
                match: /(?<=emojiDescription:)(\i)(?<=\1=\i\((\i)\).+?)/,
                replace: (_, reactNode, props) => `$self.addFakeNotice(${FakeNoticeType.Emoji},${reactNode},!!${props}?.fakeNitroNode?.fake)`
            }
        },
        // Separate patch for allowing using custom app icons
        {
            find: "getCurrentDesktopIcon(),",
            replacement: {
                match: /\i\.\i\.isPremium\(\i\.\i\.getCurrentUser\(\)\)/,
                replace: "true"
            }
        },
        // Make all Soundboard sounds available
        {
            find: 'type:"GUILD_SOUNDBOARD_SOUND_CREATE"',
            replacement: {
                match: /(?<=type:"(?:SOUNDBOARD_SOUNDS_RECEIVED|GUILD_SOUNDBOARD_SOUND_CREATE|GUILD_SOUNDBOARD_SOUND_UPDATE|GUILD_SOUNDBOARD_SOUNDS_UPDATE)".+?available:)\i\.available/g,
                replace: "true"
            }
        }
    ],

    get guildId() {
        return getCurrentGuild()?.id;
    },

    get canUseEmotes() {
        return (premiumType) > 0;
    },

    get canUseStickers() {
        return (premiumType) > 1;
    },

    handleProtoChange(proto: any, user: any) {
        try {
            if (proto == null || typeof proto === "string") return;

            if (premiumType !== 2) {
                proto.appearance ??= AppearanceSettingsActionCreators.create();

                if (UserSettingsProtoStore.settings.appearance?.theme != null) {
                    const appearanceSettingsDummy = AppearanceSettingsActionCreators.create({
                        theme: UserSettingsProtoStore.settings.appearance.theme
                    });

                    proto.appearance.theme = appearanceSettingsDummy.theme;
                }

                if (UserSettingsProtoStore.settings.appearance?.clientThemeSettings?.backgroundGradientPresetId?.value != null) {
                    const clientThemeSettingsDummy = ClientThemeSettingsActionsCreators.create({
                        backgroundGradientPresetId: {
                            value: UserSettingsProtoStore.settings.appearance.clientThemeSettings.backgroundGradientPresetId.value
                        }
                    });

                    proto.appearance.clientThemeSettings ??= clientThemeSettingsDummy;
                    proto.appearance.clientThemeSettings.backgroundGradientPresetId = clientThemeSettingsDummy.backgroundGradientPresetId;
                }
            }
        } catch (err) {
            new Logger("FakeNitro").error(err);
        }
    },

    handleGradientThemeSelect(backgroundGradientPresetId: number | undefined, theme: number, original: () => void) {
        if (premiumType === 2 || backgroundGradientPresetId == null) return original();

        if (!PreloadedUserSettingsActionCreators || !AppearanceSettingsActionCreators || !ClientThemeSettingsActionsCreators || !BINARY_READ_OPTIONS) return;

        const currentAppearanceSettings = PreloadedUserSettingsActionCreators.getCurrentValue().appearance;

        const newAppearanceProto = currentAppearanceSettings != null
            ? AppearanceSettingsActionCreators.fromBinary(AppearanceSettingsActionCreators.toBinary(currentAppearanceSettings), BINARY_READ_OPTIONS)
            : AppearanceSettingsActionCreators.create();

        newAppearanceProto.theme = theme;

        const clientThemeSettingsDummy = ClientThemeSettingsActionsCreators.create({
            backgroundGradientPresetId: {
                value: backgroundGradientPresetId
            }
        });

        newAppearanceProto.clientThemeSettings ??= clientThemeSettingsDummy;
        newAppearanceProto.clientThemeSettings.backgroundGradientPresetId = clientThemeSettingsDummy.backgroundGradientPresetId;

        const proto = PreloadedUserSettingsActionCreators.ProtoClass.create();
        proto.appearance = newAppearanceProto;

        FluxDispatcher.dispatch({
            type: "USER_SETTINGS_PROTO_UPDATE",
            local: true,
            partial: true,
            settings: {
                type: 1,
                proto
            }
        });
    },

    trimContent(content: Array<any>) {
        const firstContent = content[0];
        if (typeof firstContent === "string") {
            content[0] = firstContent.trimStart();
            content[0] || content.shift();
        } else if (typeof firstContent?.props?.children === "string") {
            firstContent.props.children = firstContent.props.children.trimStart();
            firstContent.props.children || content.shift();
        }

        const lastIndex = content.length - 1;
        const lastContent = content[lastIndex];
        if (typeof lastContent === "string") {
            content[lastIndex] = lastContent.trimEnd();
            content[lastIndex] || content.pop();
        } else if (typeof lastContent?.props?.children === "string") {
            lastContent.props.children = lastContent.props.children.trimEnd();
            lastContent.props.children || content.pop();
        }
    },

    clearEmptyArrayItems(array: Array<any>) {
        return array.filter(item => item != null);
    },

    ensureChildrenIsArray(child: ReactElement<any>) {
        if (!Array.isArray(child.props.children)) child.props.children = [child.props.children];
    },

    patchFakeNitroEmojisOrRemoveStickersLinks(content: Array<any>, inline: boolean) {
        // If content has more than one child or it's a single ReactElement like a header, list or span
        if ((content.length > 1 || typeof content[0]?.type === "string") && !settings.store.transformCompoundSentence) return content;

        let nextIndex = content.length;

        const transformLinkChild = (child: ReactElement<any>) => {
            if (settings.store.transformEmojis) {
                const fakeNitroMatch = child.props.href.match(fakeNitroEmojiRegex);
                if (fakeNitroMatch) {
                    let url: URL | null = null;
                    try {
                        url = new URL(child.props.href);
                    } catch { }

                    const emojiName = EmojiStore.getCustomEmojiById(fakeNitroMatch[1])?.name ?? url?.searchParams.get("name") ?? "FakeNitroEmoji";

                    return Parser.defaultRules.customEmoji.react({
                        jumboable: !inline && content.length === 1 && typeof content[0].type !== "string",
                        animated: fakeNitroMatch[2] === "gif",
                        emojiId: fakeNitroMatch[1],
                        name: emojiName,
                        fake: true
                    }, void 0, { key: String(nextIndex++) });
                }
            }

            if (settings.store.transformStickers) {
                if (fakeNitroStickerRegex.test(child.props.href)) return null;

                const gifMatch = child.props.href.match(fakeNitroGifStickerRegex);
                if (gifMatch) {
                    // There is no way to differentiate a regular gif attachment from a fake nitro animated sticker, so we check if the StickersStore contains the id of the fake sticker
                    if (StickersStore.getStickerById(gifMatch[1])) return null;
                }
            }

            return child;
        };

        const transformChild = (child: ReactElement<any>) => {
            if (child?.props?.trusted != null) return transformLinkChild(child);
            if (child?.props?.children != null) {
                if (!Array.isArray(child.props.children)) {
                    child.props.children = modifyChild(child.props.children);
                    return child;
                }

                child.props.children = modifyChildren(child.props.children);
                if (child.props.children.length === 0) return null;
                return child;
            }

            return child;
        };

        const modifyChild = (child: ReactElement<any>) => {
            const newChild = transformChild(child);

            if (newChild?.type === "ul" || newChild?.type === "ol") {
                this.ensureChildrenIsArray(newChild);
                if (newChild.props.children.length === 0) return null;

                let listHasAnItem = false;
                for (const [index, child] of newChild.props.children.entries()) {
                    if (child == null) {
                        delete newChild.props.children[index];
                        continue;
                    }

                    this.ensureChildrenIsArray(child);
                    if (child.props.children.length > 0) listHasAnItem = true;
                    else delete newChild.props.children[index];
                }

                if (!listHasAnItem) return null;

                newChild.props.children = this.clearEmptyArrayItems(newChild.props.children);
            }

            return newChild;
        };

        const modifyChildren = (children: Array<ReactElement<any>>) => {
            for (const [index, child] of children.entries()) children[index] = modifyChild(child);

            children = this.clearEmptyArrayItems(children);

            return children;
        };

        try {
            const newContent = modifyChildren(lodash.cloneDeep(content));
            this.trimContent(newContent);

            return newContent;
        } catch (err) {
            new Logger("FakeNitro").error(err);
            return content;
        }
    },

    patchFakeNitroStickers(stickers: Array<any>, message: Message) {
        const itemsToMaybePush: Array<string> = [];

        const contentItems = message.content.split(/\s/);
        if (settings.store.transformCompoundSentence) itemsToMaybePush.push(...contentItems);
        else if (contentItems.length === 1) itemsToMaybePush.push(contentItems[0]);

        itemsToMaybePush.push(...message.attachments.filter(attachment => attachment.content_type === "image/gif").map(attachment => attachment.url));

        for (const item of itemsToMaybePush) {
            if (!settings.store.transformCompoundSentence && !item.startsWith("http") && !hyperLinkRegex.test(item)) continue;

            const imgMatch = item.match(fakeNitroStickerRegex);
            if (imgMatch) {
                let url: URL | null = null;
                try {
                    url = new URL(item);
                } catch { }

                const stickerName = StickersStore.getStickerById(imgMatch[1])?.name ?? url?.searchParams.get("name") ?? "FakeNitroSticker";
                stickers.push({
                    format_type: 1,
                    id: imgMatch[1],
                    name: stickerName,
                    fake: true
                });

                continue;
            }

            const gifMatch = item.match(fakeNitroGifStickerRegex);
            if (gifMatch) {
                if (!StickersStore.getStickerById(gifMatch[1])) continue;

                const stickerName = StickersStore.getStickerById(gifMatch[1])?.name ?? "FakeNitroSticker";
                stickers.push({
                    format_type: 2,
                    id: gifMatch[1],
                    name: stickerName,
                    fake: true
                });
            }
        }

        return stickers;
    },

    shouldIgnoreEmbed(embed: Message["embeds"][number], message: Message) {
        try {
            const contentItems = message.content.split(/\s/);
            if (contentItems.length > 1 && !settings.store.transformCompoundSentence) return false;

            switch (embed.type) {
                case "image": {
                    const url = embed.url ?? embed.image?.url;
                    if (!url) return false;
                    if (
                        !settings.store.transformCompoundSentence
                        && !contentItems.some(item => item === url || item.match(hyperLinkRegex)?.[1] === url)
                    ) return false;

                    if (settings.store.transformEmojis) {
                        if (fakeNitroEmojiRegex.test(url)) return true;
                    }

                    if (settings.store.transformStickers) {
                        if (fakeNitroStickerRegex.test(url)) return true;

<<<<<<< HEAD
                    const gifMatch = embed.url!.match(fakeNitroGifStickerRegex);
                    if (gifMatch) {
                        // There is no way to differentiate a regular gif attachment from a fake nitro animated sticker, so we check if the StickersStore contains the id of the fake sticker
                        if (StickersStore.getStickerById(gifMatch[1])) return true;
=======
                        const gifMatch = url.match(fakeNitroGifStickerRegex);
                        if (gifMatch) {
                            // There is no way to differentiate a regular gif attachment from a fake nitro animated sticker, so we check if the StickerStore contains the id of the fake sticker
                            if (StickerStore.getStickerById(gifMatch[1])) return true;
                        }
>>>>>>> decb49fc
                    }

                    break;
                }
            }
        } catch (e) {
            new Logger("FakeNitro").error("Error in shouldIgnoreEmbed:", e);
        }

        return false;
    },

    filterAttachments(attachments: Message["attachments"]) {
        return attachments.filter(attachment => {
            if (attachment.content_type !== "image/gif") return true;

            const match = attachment.url.match(fakeNitroGifStickerRegex);
            if (match) {
                // There is no way to differentiate a regular gif attachment from a fake nitro animated sticker, so we check if the StickersStore contains the id of the fake sticker
                if (StickersStore.getStickerById(match[1])) return false;
            }

            return true;
        });
    },

    shouldKeepEmojiLink(link: any) {
        return link.target && fakeNitroEmojiRegex.test(link.target);
    },

    addFakeNotice(type: FakeNoticeType, node: Array<ReactNode>, fake: boolean) {
        if (!fake) return node;

        node = Array.isArray(node) ? node : [node];

        switch (type) {
            case FakeNoticeType.Sticker: {
                node.push(" This is a FakeNitro sticker and renders like a real sticker only for you. Appears as a link to non-plugin users.");

                return node;
            }
            case FakeNoticeType.Emoji: {
                node.push(" This is a FakeNitro emoji and renders like a real emoji only for you. Appears as a link to non-plugin users.");

                return node;
            }
        }
    },

    getStickerLink(stickerId: string) {
        return `https://media.discordapp.net/stickers/${stickerId}.png?size=${settings.store.stickerSize}`;
    },

    async sendAnimatedSticker(stickerLink: string, stickerId: string, channelId: string) {
        const { parseURL } = importApngJs();

        const { frames, width, height } = await parseURL(stickerLink);

        const gif = GIFEncoder();
        const resolution = settings.store.stickerSize;

        const canvas = document.createElement("canvas");
        canvas.width = resolution;
        canvas.height = resolution;

        const ctx = canvas.getContext("2d", {
            willReadFrequently: true
        })!;

        const scale = resolution / Math.max(width, height);
        ctx.scale(scale, scale);

        let previousFrameData: ImageData;

        for (const frame of frames) {
            const { left, top, width, height, img, delay, blendOp, disposeOp } = frame;

            previousFrameData = ctx.getImageData(left, top, width, height);

            if (blendOp === ApngBlendOp.SOURCE) {
                ctx.clearRect(left, top, width, height);
            }

            ctx.drawImage(img, left, top, width, height);

            const { data } = ctx.getImageData(0, 0, resolution, resolution);

            const palette = quantize(data, 256);
            const index = applyPalette(data, palette);

            gif.writeFrame(index, resolution, resolution, {
                transparent: true,
                palette,
                delay
            });

            if (disposeOp === ApngDisposeOp.BACKGROUND) {
                ctx.clearRect(left, top, width, height);
            } else if (disposeOp === ApngDisposeOp.PREVIOUS) {
                ctx.putImageData(previousFrameData, left, top);
            }
        }

        gif.finish();

        const file = new File([gif.bytesView()], `${stickerId}.gif`, { type: "image/gif" });
        UploadHandler.promptToUpload([file], ChannelStore.getChannel(channelId), DraftType.ChannelMessage);
    },

    canUseEmote(e: Emoji, channelId: string) {
        if (e.type === 0) return true;
        if (e.available === false) return false;

        if (isUnusableRoleSubscriptionEmoji(e, this.guildId, true)) return false;

        let isUsableTwitchSubEmote = false;
        if (e.managed && e.guildId) {
            // @ts-ignore outdated type
            const myRoles = GuildMemberStore.getSelfMember(e.guildId)?.roles ?? [];
            isUsableTwitchSubEmote = e.roles.some(r => myRoles.includes(r));
        }

        if (this.canUseEmotes || isUsableTwitchSubEmote)
            return e.guildId === this.guildId || hasExternalEmojiPerms(channelId);
        else
            return !e.animated && e.guildId === this.guildId;
    },

    start() {
        const s = settings.store;

        if (!s.enableEmojiBypass && !s.enableStickerBypass) {
            return;
        }

        function getWordBoundary(origStr: string, offset: number) {
            return (!origStr[offset] || /\s/.test(origStr[offset])) ? "" : " ";
        }

        function cannotEmbedNotice() {
            return new Promise<boolean>(resolve => {
                Alerts.show({
                    title: "Hold on!",
                    body: <div>
                        <Forms.FormText>
                            You are trying to send/edit a message that contains a FakeNitro emoji or sticker,
                            however you do not have permissions to embed links in the current channel.
                            Are you sure you want to send this message? Your FakeNitro items will appear as a link only.
                        </Forms.FormText>
                        <Forms.FormText type={Forms.FormText.Types.DESCRIPTION}>
                            You can disable this notice in the plugin settings.
                        </Forms.FormText>
                    </div>,
                    confirmText: "Send Anyway",
                    cancelText: "Cancel",
                    secondaryConfirmText: "Do not show again",
                    onConfirm: () => resolve(true),
                    onCloseCallback: () => setImmediate(() => resolve(false)),
                    onConfirmSecondary() {
                        settings.store.disableEmbedPermissionCheck = true;
                        resolve(true);
                    }
                });
            });
        }

        this.preSend = addMessagePreSendListener(async (channelId, messageObj, extra) => {
            const { guildId } = this;

            let hasBypass = false;

            stickerBypass: {
                if (!s.enableStickerBypass)
                    break stickerBypass;

                const sticker = StickersStore.getStickerById(extra.stickers?.[0]!);
                if (!sticker)
                    break stickerBypass;

                // Discord Stickers are now free yayyy!! :D
                if ("pack_id" in sticker)
                    break stickerBypass;

                const canUseStickers = this.canUseStickers && hasExternalStickerPerms(channelId);
                if (sticker.available !== false && (canUseStickers || sticker.guild_id === guildId))
                    break stickerBypass;

                // [12/12/2023]
                // Work around an annoying bug where getStickerLink will return StickerType.GIF,
                // but will give us a normal non animated png for no reason
                // TODO: Remove this workaround when it's not needed anymore
                let link = this.getStickerLink(sticker.id);
                if (sticker.format_type === StickerType.GIF && link.includes(".png")) {
                    link = link.replace(".png", ".gif");
                }

                if (sticker.format_type === StickerType.APNG) {
                    if (!hasAttachmentPerms(channelId)) {
                        Alerts.show({
                            title: "Hold on!",
                            body: <div>
                                <Forms.FormText>
                                    You cannot send this message because it contains an animated FakeNitro sticker,
                                    and you do not have permissions to attach files in the current channel. Please remove the sticker to proceed.
                                </Forms.FormText>
                            </div>
                        });
                    } else {
                        this.sendAnimatedSticker(link, sticker.id, channelId);
                    }

                    return { cancel: true };
                } else {
                    hasBypass = true;

                    const url = new URL(link);
                    url.searchParams.set("name", sticker.name);

                    const linkText = s.hyperLinkText.replaceAll("{{NAME}}", sticker.name);

                    messageObj.content += `${getWordBoundary(messageObj.content, messageObj.content.length - 1)}${s.useStickerHyperLinks ? `[${linkText}](${url})` : url}`;
                    extra.stickers!.length = 0;
                }
            }

            if (s.enableEmojiBypass) {
                for (const emoji of messageObj.validNonShortcutEmojis) {
                    if (this.canUseEmote(emoji, channelId)) continue;

                    hasBypass = true;

                    const emojiString = `<${emoji.animated ? "a" : ""}:${emoji.originalName || emoji.name}:${emoji.id}>`;

                    const url = new URL(getEmojiURL(emoji.id, emoji.animated, s.emojiSize));
                    url.searchParams.set("size", s.emojiSize.toString());
                    url.searchParams.set("name", emoji.name);
                    if (emoji.animated) {
                        url.pathname = url.pathname.replace(".webp", ".gif");
                    }

                    const linkText = s.hyperLinkText.replaceAll("{{NAME}}", emoji.name);

                    messageObj.content = messageObj.content.replace(emojiString, (match, offset, origStr) => {
                        return `${getWordBoundary(origStr, offset - 1)}${s.useEmojiHyperLinks ? `[${linkText}](${url})` : url}${getWordBoundary(origStr, offset + match.length)}`;
                    });
                }
            }

            if (hasBypass && !s.disableEmbedPermissionCheck && !hasEmbedPerms(channelId)) {
                if (!await cannotEmbedNotice()) {
                    return { cancel: true };
                }
            }

            return { cancel: false };
        });

        this.preEdit = addMessagePreEditListener(async (channelId, __, messageObj) => {
            if (!s.enableEmojiBypass) return;

            let hasBypass = false;

            messageObj.content = messageObj.content.replace(/(?<!\\)<a?:(?:\w+):(\d+)>/ig, (emojiStr, emojiId, offset, origStr) => {
                const emoji = EmojiStore.getCustomEmojiById(emojiId);
                if (emoji == null) return emojiStr;
                if (this.canUseEmote(emoji, channelId)) return emojiStr;

                hasBypass = true;

                const url = new URL(getEmojiURL(emoji.id, emoji.animated, s.emojiSize));
                url.searchParams.set("size", s.emojiSize.toString());
                url.searchParams.set("name", emoji.name);

                const linkText = s.hyperLinkText.replaceAll("{{NAME}}", emoji.name);

                return `${getWordBoundary(origStr, offset - 1)}${s.useEmojiHyperLinks ? `[${linkText}](${url})` : url}${getWordBoundary(origStr, offset + emojiStr.length)}`;
            });

            if (hasBypass && !s.disableEmbedPermissionCheck && !hasEmbedPerms(channelId)) {
                if (!await cannotEmbedNotice()) {
                    return { cancel: true };
                }
            }

            return { cancel: false };
        });
    },

    stop() {
        removeMessagePreSendListener(this.preSend);
        removeMessagePreEditListener(this.preEdit);
    }
});<|MERGE_RESOLUTION|>--- conflicted
+++ resolved
@@ -24,7 +24,7 @@
 import { Logger } from "@utils/Logger";
 import definePlugin, { OptionType, Patch } from "@utils/types";
 import { findByCodeLazy, findByPropsLazy, findStoreLazy, proxyLazyWebpack } from "@webpack";
-import { Alerts, ChannelStore, DraftType, EmojiStore, FluxDispatcher, Forms, GuildMemberStore, lodash, Parser, PermissionsBits, PermissionStore, StickersStore, UploadHandler, UserSettingsActionCreators, UserStore } from "@webpack/common";
+import { Alerts, ChannelStore, DraftType, EmojiStore, FluxDispatcher, Forms, GuildMemberStore, lodash, Parser, PermissionsBits, PermissionStore, StickerStore, UploadHandler, UserSettingsActionCreators, UserStore } from "@webpack/common";
 import type { Emoji } from "@webpack/types";
 import type { Message } from "discord-types/general";
 import { applyPalette, GIFEncoder, quantize } from "gifenc";
@@ -552,8 +552,8 @@
 
                 const gifMatch = child.props.href.match(fakeNitroGifStickerRegex);
                 if (gifMatch) {
-                    // There is no way to differentiate a regular gif attachment from a fake nitro animated sticker, so we check if the StickersStore contains the id of the fake sticker
-                    if (StickersStore.getStickerById(gifMatch[1])) return null;
+                    // There is no way to differentiate a regular gif attachment from a fake nitro animated sticker, so we check if the StickerStore contains the id of the fake sticker
+                    if (StickerStore.getStickerById(gifMatch[1])) return null;
                 }
             }
 
@@ -641,7 +641,7 @@
                     url = new URL(item);
                 } catch { }
 
-                const stickerName = StickersStore.getStickerById(imgMatch[1])?.name ?? url?.searchParams.get("name") ?? "FakeNitroSticker";
+                const stickerName = StickerStore.getStickerById(imgMatch[1])?.name ?? url?.searchParams.get("name") ?? "FakeNitroSticker";
                 stickers.push({
                     format_type: 1,
                     id: imgMatch[1],
@@ -654,9 +654,9 @@
 
             const gifMatch = item.match(fakeNitroGifStickerRegex);
             if (gifMatch) {
-                if (!StickersStore.getStickerById(gifMatch[1])) continue;
-
-                const stickerName = StickersStore.getStickerById(gifMatch[1])?.name ?? "FakeNitroSticker";
+                if (!StickerStore.getStickerById(gifMatch[1])) continue;
+
+                const stickerName = StickerStore.getStickerById(gifMatch[1])?.name ?? "FakeNitroSticker";
                 stickers.push({
                     format_type: 2,
                     id: gifMatch[1],
@@ -690,18 +690,11 @@
                     if (settings.store.transformStickers) {
                         if (fakeNitroStickerRegex.test(url)) return true;
 
-<<<<<<< HEAD
-                    const gifMatch = embed.url!.match(fakeNitroGifStickerRegex);
-                    if (gifMatch) {
-                        // There is no way to differentiate a regular gif attachment from a fake nitro animated sticker, so we check if the StickersStore contains the id of the fake sticker
-                        if (StickersStore.getStickerById(gifMatch[1])) return true;
-=======
                         const gifMatch = url.match(fakeNitroGifStickerRegex);
                         if (gifMatch) {
                             // There is no way to differentiate a regular gif attachment from a fake nitro animated sticker, so we check if the StickerStore contains the id of the fake sticker
                             if (StickerStore.getStickerById(gifMatch[1])) return true;
                         }
->>>>>>> decb49fc
                     }
 
                     break;
@@ -720,8 +713,8 @@
 
             const match = attachment.url.match(fakeNitroGifStickerRegex);
             if (match) {
-                // There is no way to differentiate a regular gif attachment from a fake nitro animated sticker, so we check if the StickersStore contains the id of the fake sticker
-                if (StickersStore.getStickerById(match[1])) return false;
+                // There is no way to differentiate a regular gif attachment from a fake nitro animated sticker, so we check if the StickerStore contains the id of the fake sticker
+                if (StickerStore.getStickerById(match[1])) return false;
             }
 
             return true;
@@ -877,7 +870,7 @@
                 if (!s.enableStickerBypass)
                     break stickerBypass;
 
-                const sticker = StickersStore.getStickerById(extra.stickers?.[0]!);
+                const sticker = StickerStore.getStickerById(extra.stickers?.[0]!);
                 if (!sticker)
                     break stickerBypass;
 
