/*
 * Vencord, a modification for Discord's desktop app
 * Copyright (c) 2022 Vendicated and contributors
 *
 * This program is free software: you can redistribute it and/or modify
 * it under the terms of the GNU General Public License as published by
 * the Free Software Foundation, either version 3 of the License, or
 * (at your option) any later version.
 *
 * This program is distributed in the hope that it will be useful,
 * but WITHOUT ANY WARRANTY; without even the implied warranty of
 * MERCHANTABILITY or FITNESS FOR A PARTICULAR PURPOSE.  See the
 * GNU General Public License for more details.
 *
 * You should have received a copy of the GNU General Public License
 * along with this program.  If not, see <https://www.gnu.org/licenses/>.
*/

import { addMessagePreEditListener, addMessagePreSendListener, removeMessagePreEditListener, removeMessagePreSendListener } from "@api/MessageEvents";
import { definePluginSettings } from "@api/Settings";
import { Devs } from "@utils/constants";
import { ApngBlendOp, ApngDisposeOp, importApngJs } from "@utils/dependencies";
import { getCurrentGuild, getEmojiURL } from "@utils/discord";
import { Logger } from "@utils/Logger";
import definePlugin, { OptionType, Patch } from "@utils/types";
import type { Emoji, Message } from "@vencord/discord-types";
import { findByCodeLazy, findByPropsLazy, findStoreLazy, proxyLazyWebpack } from "@webpack";
<<<<<<< HEAD
import { Alerts, ChannelStore, DraftType, EmojiStore, FluxDispatcher, Forms, GuildMemberStore, lodash, Parser, PermissionsBits, PermissionStore, StickerStore, UploadHandler, UserSettingsActionCreators, UserStore } from "@webpack/common";
import type { Emoji } from "@webpack/types";
import type { Message } from "discord-types/general";
=======
import { Alerts, ChannelStore, DraftType, EmojiStore, FluxDispatcher, Forms, GuildMemberStore, lodash, Parser, PermissionsBits, PermissionStore, UploadHandler, UserSettingsActionCreators, UserStore } from "@webpack/common";
>>>>>>> 19f4d7cd
import { applyPalette, GIFEncoder, quantize } from "gifenc";
import type { ReactElement, ReactNode } from "react";

// @ts-ignore
const premiumType = UserStore?.getCurrentUser()?._realPremiumType ?? UserStore?.getCurrentUser()?.premiumType ?? 0;

const UserSettingsProtoStore = findStoreLazy("UserSettingsProtoStore");

const BINARY_READ_OPTIONS = findByPropsLazy("readerFactory");

function searchProtoClassField(localName: string, protoClass: any) {
    const field = protoClass?.fields?.find((field: any) => field.localName === localName);
    if (!field) return;

    const fieldGetter = Object.values(field).find(value => typeof value === "function") as any;
    return fieldGetter?.();
}

const PreloadedUserSettingsActionCreators = proxyLazyWebpack(() => UserSettingsActionCreators.PreloadedUserSettingsActionCreators);
const AppearanceSettingsActionCreators = proxyLazyWebpack(() => searchProtoClassField("appearance", PreloadedUserSettingsActionCreators.ProtoClass));
const ClientThemeSettingsActionsCreators = proxyLazyWebpack(() => searchProtoClassField("clientThemeSettings", AppearanceSettingsActionCreators));

const isUnusableRoleSubscriptionEmoji = findByCodeLazy(".getUserIsAdmin(");

const enum EmojiIntentions {
    REACTION,
    STATUS,
    COMMUNITY_CONTENT,
    CHAT,
    GUILD_STICKER_RELATED_EMOJI,
    GUILD_ROLE_BENEFIT_EMOJI,
    COMMUNITY_CONTENT_ONLY,
    SOUNDBOARD,
    VOICE_CHANNEL_TOPIC,
    GIFT,
    AUTO_SUGGESTION,
    POLLS
}

const IS_BYPASSEABLE_INTENTION = `[${EmojiIntentions.CHAT},${EmojiIntentions.GUILD_STICKER_RELATED_EMOJI}].includes(fakeNitroIntention)`;

const enum StickerType {
    PNG = 1,
    APNG = 2,
    LOTTIE = 3,
    // don't think you can even have gif stickers but the docs have it
    GIF = 4
}

interface BaseSticker {
    available: boolean;
    description: string;
    format_type: number;
    id: string;
    name: string;
    tags: string;
    type: number;
}
interface GuildSticker extends BaseSticker {
    guild_id: string;
}
interface DiscordSticker extends BaseSticker {
    pack_id: string;
}
type Sticker = GuildSticker | DiscordSticker;

interface StickerPack {
    id: string;
    name: string;
    sku_id: string;
    description: string;
    cover_sticker_id: string;
    banner_asset_id: string;
    stickers: Sticker[];
}

const enum FakeNoticeType {
    Sticker,
    Emoji
}

const fakeNitroEmojiRegex = /\/emojis\/(\d+?)\.(png|webp|gif)/;
const fakeNitroStickerRegex = /\/stickers\/(\d+?)\./;
const fakeNitroGifStickerRegex = /\/attachments\/\d+?\/\d+?\/(\d+?)\.gif/;
const hyperLinkRegex = /\[.+?\]\((https?:\/\/.+?)\)/;

const settings = definePluginSettings({
    enableEmojiBypass: {
        description: "Allows sending fake emojis (also bypasses missing permission to use custom emojis)",
        type: OptionType.BOOLEAN,
        default: true,
        restartNeeded: true
    },
    emojiSize: {
        description: "Size of the emojis when sending",
        type: OptionType.SLIDER,
        default: 48,
        markers: [32, 48, 64, 96, 128, 160, 256, 512]
    },
    transformEmojis: {
        description: "Whether to transform fake emojis into real ones",
        type: OptionType.BOOLEAN,
        default: true,
        restartNeeded: true
    },
    enableStickerBypass: {
        description: "Allows sending fake stickers (also bypasses missing permission to use stickers)",
        type: OptionType.BOOLEAN,
        default: true,
        restartNeeded: true
    },
    stickerSize: {
        description: "Size of the stickers when sending",
        type: OptionType.SLIDER,
        default: 160,
        markers: [32, 64, 128, 160, 256, 512]
    },
    transformStickers: {
        description: "Whether to transform fake stickers into real ones",
        type: OptionType.BOOLEAN,
        default: true,
        restartNeeded: true
    },
    transformCompoundSentence: {
        description: "Whether to transform fake stickers and emojis in compound sentences (sentences with more content than just the fake emoji or sticker link)",
        type: OptionType.BOOLEAN,
        default: false
    },
    enableStreamQualityBypass: {
        description: "Allow streaming in nitro quality",
        type: OptionType.BOOLEAN,
        default: true,
        restartNeeded: true
    },
    useStickerHyperLinks: {
        description: "Whether to use hyperlinks when sending fake stickers",
        type: OptionType.BOOLEAN,
        default: true
    },
    useEmojiHyperLinks: {
        description: "Whether to use hyperlinks when sending fake emojis",
        type: OptionType.BOOLEAN,
        default: true
    },
    hyperLinkText: {
        description: "What text the hyperlink should use. {{NAME}} will be replaced with the emoji/sticker name.",
        type: OptionType.STRING,
        default: "{{NAME}}"
    },
    disableEmbedPermissionCheck: {
        description: "Whether to disable the embed permission check when sending fake emojis and stickers",
        type: OptionType.BOOLEAN,
        default: false
    }
});

function hasPermission(channelId: string, permission: bigint) {
    const channel = ChannelStore.getChannel(channelId);

    if (!channel || channel.isPrivate()) return true;

    return PermissionStore.can(permission, channel);
}

const hasExternalEmojiPerms = (channelId: string) => hasPermission(channelId, PermissionsBits.USE_EXTERNAL_EMOJIS);
const hasExternalStickerPerms = (channelId: string) => hasPermission(channelId, PermissionsBits.USE_EXTERNAL_STICKERS);
const hasEmbedPerms = (channelId: string) => hasPermission(channelId, PermissionsBits.EMBED_LINKS);
const hasAttachmentPerms = (channelId: string) => hasPermission(channelId, PermissionsBits.ATTACH_FILES);

function makeBypassPatches(): Omit<Patch, "plugin"> {
    const mapping: Array<{ func: string, predicate?: () => boolean; }> = [
        { func: "canUseCustomStickersEverywhere", predicate: () => settings.store.enableStickerBypass },
        { func: "canUseHighVideoUploadQuality", predicate: () => settings.store.enableStreamQualityBypass },
        { func: "canStreamQuality", predicate: () => settings.store.enableStreamQualityBypass },
        { func: "canUseClientThemes" },
        { func: "canUseCustomNotificationSounds" },
        { func: "canUsePremiumAppIcons" }
    ];

    return {
        find: "canUseCustomStickersEverywhere:",
        replacement: mapping.map(({ func, predicate }) => ({
            match: new RegExp(String.raw`(?<=${func}:)\i`),
            replace: "() => true",
            predicate
        }))
    };
}

export default definePlugin({
    name: "FakeNitro",
    authors: [Devs.Arjix, Devs.D3SOX, Devs.Ven, Devs.fawn, Devs.captain, Devs.Nuckyz, Devs.AutumnVN],
    description: "Allows you to stream in nitro quality, send fake emojis/stickers, use client themes and custom Discord notifications.",
    dependencies: ["MessageEventsAPI"],

    settings,

    patches: [
        // General bypass patches
        makeBypassPatches(),
        // Patch the emoji picker in voice calls to not be bypassed by fake nitro
        {
            find: "emojiItemDisabled]",
            predicate: () => settings.store.enableEmojiBypass,
            replacement: {
                match: /CHAT/,
                replace: "STATUS"
            }
        },
        {
            find: ".GUILD_SUBSCRIPTION_UNAVAILABLE;",
            group: true,
            predicate: () => settings.store.enableEmojiBypass,
            replacement: [
                {
                    // Create a variable for the intention of using the emoji
                    match: /(?<=\.USE_EXTERNAL_EMOJIS.+?;)(?<=intention:(\i).+?)/,
                    replace: (_, intention) => `const fakeNitroIntention=${intention};`
                },
                {
                    // Disallow the emoji for external if the intention doesn't allow it
                    match: /&&!\i&&!\i(?=\)return \i\.\i\.DISALLOW_EXTERNAL;)/,
                    replace: m => `${m}&&!${IS_BYPASSEABLE_INTENTION}`
                },
                {
                    // Disallow the emoji for unavailable if the intention doesn't allow it
                    match: /!\i\.available(?=\)return \i\.\i\.GUILD_SUBSCRIPTION_UNAVAILABLE;)/,
                    replace: m => `${m}&&!${IS_BYPASSEABLE_INTENTION}`
                },
                {
                    // Disallow the emoji for premium locked if the intention doesn't allow it
                    // FIXME(Bundler change related): Remove old compatiblity once enough time has passed
                    match: /(!)?(\i\.\i\.canUseEmojisEverywhere\(\i\))/,
                    replace: (m, not) => not
                        ? `(${m}&&!${IS_BYPASSEABLE_INTENTION})`
                        : `(${m}||${IS_BYPASSEABLE_INTENTION})`
                },
                {
                    // Allow animated emojis to be used if the intention allows it
                    match: /(?<=\|\|)\i\.\i\.canUseAnimatedEmojis\(\i\)/,
                    replace: m => `(${m}||${IS_BYPASSEABLE_INTENTION})`
                }
            ]
        },
        // Allows the usage of subscription-locked emojis
        {
            find: ".getUserIsAdmin(",
            replacement: {
                match: /(function \i\(\i,\i)\){(.{0,250}.getUserIsAdmin\(.+?return!1})/,
                replace: (_, rest1, rest2) => `${rest1},fakeNitroOriginal){if(!fakeNitroOriginal)return false;${rest2}`
            }
        },
        // Make stickers always available
        {
            find: '"SENDABLE"',
            predicate: () => settings.store.enableStickerBypass,
            replacement: {
                match: /\i\.available\?/,
                replace: "true?"
            }
        },
        // Remove boost requirements to stream with high quality
        {
            find: "#{intl::STREAM_FPS_OPTION}",
            predicate: () => settings.store.enableStreamQualityBypass,
            replacement: {
                match: /guildPremiumTier:\i\.\i\.TIER_\d,?/g,
                replace: ""
            }
        },
        {
            find: '"UserSettingsProtoStore"',
            replacement: [
                {
                    // Overwrite incoming connection settings proto with our local settings
                    match: /function (\i)\((\i)\){(?=.*CONNECTION_OPEN:\1)/,
                    replace: (m, funcName, props) => `${m}$self.handleProtoChange(${props}.userSettingsProto,${props}.user);`
                },
                {
                    // Overwrite non local proto changes with our local settings
                    match: /let{settings:/,
                    replace: "arguments[0].local||$self.handleProtoChange(arguments[0].settings.proto);$&"
                }
            ]
        },
        // Call our function to handle changing the gradient theme when selecting a new one
        {
            find: ",updateTheme(",
            replacement: {
                match: /(function \i\(\i\){let{backgroundGradientPresetId:(\i).+?)(\i\.\i\.updateAsync.+?theme=(.+?),.+?},\i\))/,
                replace: (_, rest, backgroundGradientPresetId, originalCall, theme) => `${rest}$self.handleGradientThemeSelect(${backgroundGradientPresetId},${theme},()=>${originalCall});`
            }
        },
        {
            find: '["strong","em","u","text","inlineCode","s","spoiler"]',
            replacement: [
                {
                    // Call our function to decide whether the emoji link should be kept or not
                    predicate: () => settings.store.transformEmojis,
                    match: /1!==(\i)\.length\|\|1!==\i\.length/,
                    replace: (m, content) => `${m}||$self.shouldKeepEmojiLink(${content}[0])`
                },
                {
                    // Patch the rendered message content to add fake nitro emojis or remove sticker links
                    predicate: () => settings.store.transformEmojis || settings.store.transformStickers,
                    match: /(?=return{hasSpoilerEmbeds:\i,content:(\i)})/,
                    replace: (_, content) => `${content}=$self.patchFakeNitroEmojisOrRemoveStickersLinks(${content},arguments[2]?.formatInline);`
                }
            ]
        },
        {
            find: "}renderEmbeds(",
            replacement: [
                {
                    // Call our function to decide whether the embed should be ignored or not
                    predicate: () => settings.store.transformEmojis || settings.store.transformStickers,
                    match: /(renderEmbeds\((\i)\){)(.+?embeds\.map\(\((\i),\i\)?=>{)/,
                    replace: (_, rest1, message, rest2, embed) => `${rest1}const fakeNitroMessage=${message};${rest2}if($self.shouldIgnoreEmbed(${embed},fakeNitroMessage))return null;`
                },
                {
                    // Patch the stickers array to add fake nitro stickers
                    predicate: () => settings.store.transformStickers,
                    match: /renderStickersAccessories\((\i)\){let (\i)=\(0,\i\.\i\)\(\i\).+?;/,
                    replace: (m, message, stickers) => `${m}${stickers}=$self.patchFakeNitroStickers(${stickers},${message});`
                },
                {
                    // Filter attachments to remove fake nitro stickers or emojis
                    predicate: () => settings.store.transformStickers,
                    match: /renderAttachments\(\i\){.+?{attachments:(\i).+?;/,
                    replace: (m, attachments) => `${m}${attachments}=$self.filterAttachments(${attachments});`
                }
            ]
        },
        {
            find: "#{intl::STICKER_POPOUT_UNJOINED_PRIVATE_GUILD_DESCRIPTION}",
            predicate: () => settings.store.transformStickers,
            replacement: [
                {
                    // Export the renderable sticker to be used in the fake nitro sticker notice
                    match: /let{renderableSticker:(\i).{0,270}sticker:\i,channel:\i,/,
                    replace: (m, renderableSticker) => `${m}fakeNitroRenderableSticker:${renderableSticker},`
                },
                {
                    // Add the fake nitro sticker notice
                    match: /(let \i,{sticker:\i,channel:\i,closePopout:\i.+?}=(\i).+?;)(.+?description:)(\i)(?=,sticker:\i)/,
                    replace: (_, rest, props, rest2, reactNode) => `${rest}let{fakeNitroRenderableSticker}=${props};${rest2}$self.addFakeNotice(${FakeNoticeType.Sticker},${reactNode},!!fakeNitroRenderableSticker?.fake)`
                }
            ]
        },
        {
            find: ".EMOJI_UPSELL_POPOUT_MORE_EMOJIS_OPENED,",
            predicate: () => settings.store.transformEmojis,
            replacement: {
                // Export the emoji node to be used in the fake nitro emoji notice
                match: /isDiscoverable:\i,shouldHideRoleSubscriptionCTA:\i,(?<={node:(\i),.+?)/,
                replace: (m, node) => `${m}fakeNitroNode:${node},`
            }
        },
        {
            find: "#{intl::EMOJI_POPOUT_UNJOINED_DISCOVERABLE_GUILD_DESCRIPTION}",
            predicate: () => settings.store.transformEmojis,
            replacement: {
                // Add the fake nitro emoji notice
                match: /(?<=emojiDescription:)(\i)(?<=\1=\i\((\i)\).+?)/,
                replace: (_, reactNode, props) => `$self.addFakeNotice(${FakeNoticeType.Emoji},${reactNode},!!${props}?.fakeNitroNode?.fake)`
            }
        },
        // Separate patch for allowing using custom app icons
        {
            find: "getCurrentDesktopIcon(),",
            replacement: {
                match: /\i\.\i\.isPremium\(\i\.\i\.getCurrentUser\(\)\)/,
                replace: "true"
            }
        },
        // Make all Soundboard sounds available
        {
            find: 'type:"GUILD_SOUNDBOARD_SOUND_CREATE"',
            replacement: {
                match: /(?<=type:"(?:SOUNDBOARD_SOUNDS_RECEIVED|GUILD_SOUNDBOARD_SOUND_CREATE|GUILD_SOUNDBOARD_SOUND_UPDATE|GUILD_SOUNDBOARD_SOUNDS_UPDATE)".+?available:)\i\.available/g,
                replace: "true"
            }
        }
    ],

    get guildId() {
        return getCurrentGuild()?.id;
    },

    get canUseEmotes() {
        return (premiumType) > 0;
    },

    get canUseStickers() {
        return (premiumType) > 1;
    },

    handleProtoChange(proto: any, user: any) {
        try {
            if (proto == null || typeof proto === "string") return;

            if (premiumType !== 2) {
                proto.appearance ??= AppearanceSettingsActionCreators.create();

                if (UserSettingsProtoStore.settings.appearance?.theme != null) {
                    const appearanceSettingsDummy = AppearanceSettingsActionCreators.create({
                        theme: UserSettingsProtoStore.settings.appearance.theme
                    });

                    proto.appearance.theme = appearanceSettingsDummy.theme;
                }

                if (UserSettingsProtoStore.settings.appearance?.clientThemeSettings?.backgroundGradientPresetId?.value != null) {
                    const clientThemeSettingsDummy = ClientThemeSettingsActionsCreators.create({
                        backgroundGradientPresetId: {
                            value: UserSettingsProtoStore.settings.appearance.clientThemeSettings.backgroundGradientPresetId.value
                        }
                    });

                    proto.appearance.clientThemeSettings ??= clientThemeSettingsDummy;
                    proto.appearance.clientThemeSettings.backgroundGradientPresetId = clientThemeSettingsDummy.backgroundGradientPresetId;
                }
            }
        } catch (err) {
            new Logger("FakeNitro").error(err);
        }
    },

    handleGradientThemeSelect(backgroundGradientPresetId: number | undefined, theme: number, original: () => void) {
        if (premiumType === 2 || backgroundGradientPresetId == null) return original();

        if (!PreloadedUserSettingsActionCreators || !AppearanceSettingsActionCreators || !ClientThemeSettingsActionsCreators || !BINARY_READ_OPTIONS) return;

        const currentAppearanceSettings = PreloadedUserSettingsActionCreators.getCurrentValue().appearance;

        const newAppearanceProto = currentAppearanceSettings != null
            ? AppearanceSettingsActionCreators.fromBinary(AppearanceSettingsActionCreators.toBinary(currentAppearanceSettings), BINARY_READ_OPTIONS)
            : AppearanceSettingsActionCreators.create();

        newAppearanceProto.theme = theme;

        const clientThemeSettingsDummy = ClientThemeSettingsActionsCreators.create({
            backgroundGradientPresetId: {
                value: backgroundGradientPresetId
            }
        });

        newAppearanceProto.clientThemeSettings ??= clientThemeSettingsDummy;
        newAppearanceProto.clientThemeSettings.backgroundGradientPresetId = clientThemeSettingsDummy.backgroundGradientPresetId;

        const proto = PreloadedUserSettingsActionCreators.ProtoClass.create();
        proto.appearance = newAppearanceProto;

        FluxDispatcher.dispatch({
            type: "USER_SETTINGS_PROTO_UPDATE",
            local: true,
            partial: true,
            settings: {
                type: 1,
                proto
            }
        });
    },

    trimContent(content: Array<any>) {
        const firstContent = content[0];
        if (typeof firstContent === "string") {
            content[0] = firstContent.trimStart();
            content[0] || content.shift();
        } else if (typeof firstContent?.props?.children === "string") {
            firstContent.props.children = firstContent.props.children.trimStart();
            firstContent.props.children || content.shift();
        }

        const lastIndex = content.length - 1;
        const lastContent = content[lastIndex];
        if (typeof lastContent === "string") {
            content[lastIndex] = lastContent.trimEnd();
            content[lastIndex] || content.pop();
        } else if (typeof lastContent?.props?.children === "string") {
            lastContent.props.children = lastContent.props.children.trimEnd();
            lastContent.props.children || content.pop();
        }
    },

    clearEmptyArrayItems(array: Array<any>) {
        return array.filter(item => item != null);
    },

    ensureChildrenIsArray(child: ReactElement<any>) {
        if (!Array.isArray(child.props.children)) child.props.children = [child.props.children];
    },

    patchFakeNitroEmojisOrRemoveStickersLinks(content: Array<any>, inline: boolean) {
        // If content has more than one child or it's a single ReactElement like a header, list or span
        if ((content.length > 1 || typeof content[0]?.type === "string") && !settings.store.transformCompoundSentence) return content;

        let nextIndex = content.length;

        const transformLinkChild = (child: ReactElement<any>) => {
            if (settings.store.transformEmojis) {
                const fakeNitroMatch = child.props.href.match(fakeNitroEmojiRegex);
                if (fakeNitroMatch) {
                    let url: URL | null = null;
                    try {
                        url = new URL(child.props.href);
                    } catch { }

                    const emojiName = EmojiStore.getCustomEmojiById(fakeNitroMatch[1])?.name ?? url?.searchParams.get("name") ?? "FakeNitroEmoji";

                    return Parser.defaultRules.customEmoji.react({
                        jumboable: !inline && content.length === 1 && typeof content[0].type !== "string",
                        animated: fakeNitroMatch[2] === "gif",
                        emojiId: fakeNitroMatch[1],
                        name: emojiName,
                        fake: true
                    }, void 0, { key: String(nextIndex++) });
                }
            }

            if (settings.store.transformStickers) {
                if (fakeNitroStickerRegex.test(child.props.href)) return null;

                const gifMatch = child.props.href.match(fakeNitroGifStickerRegex);
                if (gifMatch) {
                    // There is no way to differentiate a regular gif attachment from a fake nitro animated sticker, so we check if the StickerStore contains the id of the fake sticker
                    if (StickerStore.getStickerById(gifMatch[1])) return null;
                }
            }

            return child;
        };

        const transformChild = (child: ReactElement<any>) => {
            if (child?.props?.trusted != null) return transformLinkChild(child);
            if (child?.props?.children != null) {
                if (!Array.isArray(child.props.children)) {
                    child.props.children = modifyChild(child.props.children);
                    return child;
                }

                child.props.children = modifyChildren(child.props.children);
                if (child.props.children.length === 0) return null;
                return child;
            }

            return child;
        };

        const modifyChild = (child: ReactElement<any>) => {
            const newChild = transformChild(child);

            if (newChild?.type === "ul" || newChild?.type === "ol") {
                this.ensureChildrenIsArray(newChild);
                if (newChild.props.children.length === 0) return null;

                let listHasAnItem = false;
                for (const [index, child] of newChild.props.children.entries()) {
                    if (child == null) {
                        delete newChild.props.children[index];
                        continue;
                    }

                    this.ensureChildrenIsArray(child);
                    if (child.props.children.length > 0) listHasAnItem = true;
                    else delete newChild.props.children[index];
                }

                if (!listHasAnItem) return null;

                newChild.props.children = this.clearEmptyArrayItems(newChild.props.children);
            }

            return newChild;
        };

        const modifyChildren = (children: Array<ReactElement<any>>) => {
            for (const [index, child] of children.entries()) children[index] = modifyChild(child);

            children = this.clearEmptyArrayItems(children);

            return children;
        };

        try {
            const newContent = modifyChildren(lodash.cloneDeep(content));
            this.trimContent(newContent);

            return newContent;
        } catch (err) {
            new Logger("FakeNitro").error(err);
            return content;
        }
    },

    patchFakeNitroStickers(stickers: Array<any>, message: Message) {
        const itemsToMaybePush: Array<string> = [];

        const contentItems = message.content.split(/\s/);
        if (settings.store.transformCompoundSentence) itemsToMaybePush.push(...contentItems);
        else if (contentItems.length === 1) itemsToMaybePush.push(contentItems[0]);

        itemsToMaybePush.push(...message.attachments.filter(attachment => attachment.content_type === "image/gif").map(attachment => attachment.url));

        for (const item of itemsToMaybePush) {
            if (!settings.store.transformCompoundSentence && !item.startsWith("http") && !hyperLinkRegex.test(item)) continue;

            const imgMatch = item.match(fakeNitroStickerRegex);
            if (imgMatch) {
                let url: URL | null = null;
                try {
                    url = new URL(item);
                } catch { }

                const stickerName = StickerStore.getStickerById(imgMatch[1])?.name ?? url?.searchParams.get("name") ?? "FakeNitroSticker";
                stickers.push({
                    format_type: 1,
                    id: imgMatch[1],
                    name: stickerName,
                    fake: true
                });

                continue;
            }

            const gifMatch = item.match(fakeNitroGifStickerRegex);
            if (gifMatch) {
                if (!StickerStore.getStickerById(gifMatch[1])) continue;

                const stickerName = StickerStore.getStickerById(gifMatch[1])?.name ?? "FakeNitroSticker";
                stickers.push({
                    format_type: 2,
                    id: gifMatch[1],
                    name: stickerName,
                    fake: true
                });
            }
        }

        return stickers;
    },

    shouldIgnoreEmbed(embed: Message["embeds"][number], message: Message) {
        try {
            const contentItems = message.content.split(/\s/);
            if (contentItems.length > 1 && !settings.store.transformCompoundSentence) return false;

            switch (embed.type) {
                case "image": {
                    const url = embed.url ?? embed.image?.url;
                    if (!url) return false;
                    if (
                        !settings.store.transformCompoundSentence
                        && !contentItems.some(item => item === url || item.match(hyperLinkRegex)?.[1] === url)
                    ) return false;

                    if (settings.store.transformEmojis) {
                        if (fakeNitroEmojiRegex.test(url)) return true;
                    }

                    if (settings.store.transformStickers) {
                        if (fakeNitroStickerRegex.test(url)) return true;

                        const gifMatch = url.match(fakeNitroGifStickerRegex);
                        if (gifMatch) {
                            // There is no way to differentiate a regular gif attachment from a fake nitro animated sticker, so we check if the StickerStore contains the id of the fake sticker
                            if (StickerStore.getStickerById(gifMatch[1])) return true;
                        }
                    }

                    break;
                }
            }
        } catch (e) {
            new Logger("FakeNitro").error("Error in shouldIgnoreEmbed:", e);
        }

        return false;
    },

    filterAttachments(attachments: Message["attachments"]) {
        return attachments.filter(attachment => {
            if (attachment.content_type !== "image/gif") return true;

            const match = attachment.url.match(fakeNitroGifStickerRegex);
            if (match) {
                // There is no way to differentiate a regular gif attachment from a fake nitro animated sticker, so we check if the StickerStore contains the id of the fake sticker
                if (StickerStore.getStickerById(match[1])) return false;
            }

            return true;
        });
    },

    shouldKeepEmojiLink(link: any) {
        return link.target && fakeNitroEmojiRegex.test(link.target);
    },

    addFakeNotice(type: FakeNoticeType, node: Array<ReactNode>, fake: boolean) {
        if (!fake) return node;

        node = Array.isArray(node) ? node : [node];

        switch (type) {
            case FakeNoticeType.Sticker: {
                node.push(" This is a FakeNitro sticker and renders like a real sticker only for you. Appears as a link to non-plugin users.");

                return node;
            }
            case FakeNoticeType.Emoji: {
                node.push(" This is a FakeNitro emoji and renders like a real emoji only for you. Appears as a link to non-plugin users.");

                return node;
            }
        }
    },

    getStickerLink(stickerId: string) {
        return `https://media.discordapp.net/stickers/${stickerId}.png?size=${settings.store.stickerSize}`;
    },

    async sendAnimatedSticker(stickerLink: string, stickerId: string, channelId: string) {
        const { parseURL } = importApngJs();

        const { frames, width, height } = await parseURL(stickerLink);

        const gif = GIFEncoder();
        const resolution = settings.store.stickerSize;

        const canvas = document.createElement("canvas");
        canvas.width = resolution;
        canvas.height = resolution;

        const ctx = canvas.getContext("2d", {
            willReadFrequently: true
        })!;

        const scale = resolution / Math.max(width, height);
        ctx.scale(scale, scale);

        let previousFrameData: ImageData;

        for (const frame of frames) {
            const { left, top, width, height, img, delay, blendOp, disposeOp } = frame;

            previousFrameData = ctx.getImageData(left, top, width, height);

            if (blendOp === ApngBlendOp.SOURCE) {
                ctx.clearRect(left, top, width, height);
            }

            ctx.drawImage(img, left, top, width, height);

            const { data } = ctx.getImageData(0, 0, resolution, resolution);

            const palette = quantize(data, 256);
            const index = applyPalette(data, palette);

            gif.writeFrame(index, resolution, resolution, {
                transparent: true,
                palette,
                delay
            });

            if (disposeOp === ApngDisposeOp.BACKGROUND) {
                ctx.clearRect(left, top, width, height);
            } else if (disposeOp === ApngDisposeOp.PREVIOUS) {
                ctx.putImageData(previousFrameData, left, top);
            }
        }

        gif.finish();

        const file = new File([gif.bytesView()], `${stickerId}.gif`, { type: "image/gif" });
        UploadHandler.promptToUpload([file], ChannelStore.getChannel(channelId), DraftType.ChannelMessage);
    },

    canUseEmote(e: Emoji, channelId: string) {
        if (e.type === 0) return true;
        if (e.available === false) return false;

        if (isUnusableRoleSubscriptionEmoji(e, this.guildId, true)) return false;

        let isUsableTwitchSubEmote = false;
        if (e.managed && e.guildId) {
            const myRoles = GuildMemberStore.getSelfMember(e.guildId)?.roles ?? [];
            isUsableTwitchSubEmote = e.roles.some(r => myRoles.includes(r));
        }

        if (this.canUseEmotes || isUsableTwitchSubEmote)
            return e.guildId === this.guildId || hasExternalEmojiPerms(channelId);
        else
            return !e.animated && e.guildId === this.guildId;
    },

    start() {
        const s = settings.store;

        if (!s.enableEmojiBypass && !s.enableStickerBypass) {
            return;
        }

        function getWordBoundary(origStr: string, offset: number) {
            return (!origStr[offset] || /\s/.test(origStr[offset])) ? "" : " ";
        }

        function cannotEmbedNotice() {
            return new Promise<boolean>(resolve => {
                Alerts.show({
                    title: "Hold on!",
                    body: <div>
                        <Forms.FormText>
                            You are trying to send/edit a message that contains a FakeNitro emoji or sticker,
                            however you do not have permissions to embed links in the current channel.
                            Are you sure you want to send this message? Your FakeNitro items will appear as a link only.
                        </Forms.FormText>
                        <Forms.FormText type={Forms.FormText.Types.DESCRIPTION}>
                            You can disable this notice in the plugin settings.
                        </Forms.FormText>
                    </div>,
                    confirmText: "Send Anyway",
                    cancelText: "Cancel",
                    secondaryConfirmText: "Do not show again",
                    onConfirm: () => resolve(true),
                    onCloseCallback: () => setImmediate(() => resolve(false)),
                    onConfirmSecondary() {
                        settings.store.disableEmbedPermissionCheck = true;
                        resolve(true);
                    }
                });
            });
        }

        this.preSend = addMessagePreSendListener(async (channelId, messageObj, extra) => {
            const { guildId } = this;

            let hasBypass = false;

            stickerBypass: {
                if (!s.enableStickerBypass)
                    break stickerBypass;

                const sticker = StickerStore.getStickerById(extra.stickers?.[0]!);
                if (!sticker)
                    break stickerBypass;

                // Discord Stickers are now free yayyy!! :D
                if ("pack_id" in sticker)
                    break stickerBypass;

                const canUseStickers = this.canUseStickers && hasExternalStickerPerms(channelId);
                if (sticker.available !== false && (canUseStickers || sticker.guild_id === guildId))
                    break stickerBypass;

                // [12/12/2023]
                // Work around an annoying bug where getStickerLink will return StickerType.GIF,
                // but will give us a normal non animated png for no reason
                // TODO: Remove this workaround when it's not needed anymore
                let link = this.getStickerLink(sticker.id);
                if (sticker.format_type === StickerType.GIF && link.includes(".png")) {
                    link = link.replace(".png", ".gif");
                }

                if (sticker.format_type === StickerType.APNG) {
                    if (!hasAttachmentPerms(channelId)) {
                        Alerts.show({
                            title: "Hold on!",
                            body: <div>
                                <Forms.FormText>
                                    You cannot send this message because it contains an animated FakeNitro sticker,
                                    and you do not have permissions to attach files in the current channel. Please remove the sticker to proceed.
                                </Forms.FormText>
                            </div>
                        });
                    } else {
                        this.sendAnimatedSticker(link, sticker.id, channelId);
                    }

                    return { cancel: true };
                } else {
                    hasBypass = true;

                    const url = new URL(link);
                    url.searchParams.set("name", sticker.name);

                    const linkText = s.hyperLinkText.replaceAll("{{NAME}}", sticker.name);

                    messageObj.content += `${getWordBoundary(messageObj.content, messageObj.content.length - 1)}${s.useStickerHyperLinks ? `[${linkText}](${url})` : url}`;
                    extra.stickers!.length = 0;
                }
            }

            if (s.enableEmojiBypass) {
                for (const emoji of messageObj.validNonShortcutEmojis) {
                    if (this.canUseEmote(emoji, channelId)) continue;

                    hasBypass = true;

                    const emojiString = `<${emoji.animated ? "a" : ""}:${emoji.originalName || emoji.name}:${emoji.id}>`;

                    const url = new URL(getEmojiURL(emoji.id, emoji.animated, s.emojiSize));
                    url.searchParams.set("size", s.emojiSize.toString());
                    url.searchParams.set("name", emoji.name);
                    if (emoji.animated) {
                        url.pathname = url.pathname.replace(".webp", ".gif");
                    }

                    const linkText = s.hyperLinkText.replaceAll("{{NAME}}", emoji.name);

                    messageObj.content = messageObj.content.replace(emojiString, (match, offset, origStr) => {
                        return `${getWordBoundary(origStr, offset - 1)}${s.useEmojiHyperLinks ? `[${linkText}](${url})` : url}${getWordBoundary(origStr, offset + match.length)}`;
                    });
                }
            }

            if (hasBypass && !s.disableEmbedPermissionCheck && !hasEmbedPerms(channelId)) {
                if (!await cannotEmbedNotice()) {
                    return { cancel: true };
                }
            }

            return { cancel: false };
        });

        this.preEdit = addMessagePreEditListener(async (channelId, __, messageObj) => {
            if (!s.enableEmojiBypass) return;

            let hasBypass = false;

            messageObj.content = messageObj.content.replace(/(?<!\\)<a?:(?:\w+):(\d+)>/ig, (emojiStr, emojiId, offset, origStr) => {
                const emoji = EmojiStore.getCustomEmojiById(emojiId);
                if (emoji == null) return emojiStr;
                if (this.canUseEmote(emoji, channelId)) return emojiStr;

                hasBypass = true;

                const url = new URL(getEmojiURL(emoji.id, emoji.animated, s.emojiSize));
                url.searchParams.set("size", s.emojiSize.toString());
                url.searchParams.set("name", emoji.name);

                const linkText = s.hyperLinkText.replaceAll("{{NAME}}", emoji.name);

                return `${getWordBoundary(origStr, offset - 1)}${s.useEmojiHyperLinks ? `[${linkText}](${url})` : url}${getWordBoundary(origStr, offset + emojiStr.length)}`;
            });

            if (hasBypass && !s.disableEmbedPermissionCheck && !hasEmbedPerms(channelId)) {
                if (!await cannotEmbedNotice()) {
                    return { cancel: true };
                }
            }

            return { cancel: false };
        });
    },

    stop() {
        removeMessagePreSendListener(this.preSend);
        removeMessagePreEditListener(this.preEdit);
    }
});<|MERGE_RESOLUTION|>--- conflicted
+++ resolved
@@ -25,13 +25,7 @@
 import definePlugin, { OptionType, Patch } from "@utils/types";
 import type { Emoji, Message } from "@vencord/discord-types";
 import { findByCodeLazy, findByPropsLazy, findStoreLazy, proxyLazyWebpack } from "@webpack";
-<<<<<<< HEAD
 import { Alerts, ChannelStore, DraftType, EmojiStore, FluxDispatcher, Forms, GuildMemberStore, lodash, Parser, PermissionsBits, PermissionStore, StickerStore, UploadHandler, UserSettingsActionCreators, UserStore } from "@webpack/common";
-import type { Emoji } from "@webpack/types";
-import type { Message } from "discord-types/general";
-=======
-import { Alerts, ChannelStore, DraftType, EmojiStore, FluxDispatcher, Forms, GuildMemberStore, lodash, Parser, PermissionsBits, PermissionStore, UploadHandler, UserSettingsActionCreators, UserStore } from "@webpack/common";
->>>>>>> 19f4d7cd
 import { applyPalette, GIFEncoder, quantize } from "gifenc";
 import type { ReactElement, ReactNode } from "react";
 
