/*
 * Vencord, a Discord client mod
 * Copyright (c) 2025 Vendicated and contributors
 * SPDX-License-Identifier: GPL-3.0-or-later
 */

import { definePluginSettings } from "@api/Settings";
import { Devs, EquicordDevs } from "@utils/constants";
import definePlugin, { OptionType } from "@utils/types";
import { findByPropsLazy } from "@webpack";
import { MessageActions } from "@webpack/common";

const settings = definePluginSettings({
    noShiftDelete: {
        type: OptionType.BOOLEAN,
        description: "Remove requirement to hold shift for deleting a message.",
        default: true,
    },
    noShiftPin: {
        type: OptionType.BOOLEAN,
        description: "Remove requirement to hold shift for pinning a message.",
        default: true,
    },
});

const PinActions = findByPropsLazy("pinMessage", "unpinMessage");

export default definePlugin({
    name: "ShowAllMessageButtons",
    description: "Always show all message buttons no matter if you are holding the shift key or not.",
    authors: [Devs.Nuckyz, EquicordDevs.mochienya],
    settings,

    patches: [
        {
            find: "#{intl::MESSAGE_UTILITIES_A11Y_LABEL}",
<<<<<<< HEAD
            replacement: [
                {
                    match: /(\i)=\i&&(!\i.+?)/,
                    replace: "$1=$2"
                },
                {
                    predicate: () => settings.store.noShiftDelete,
                    match: /onClick:.{10,20}(?=,dangerous:!0)/,
                    replace: "onClick:() => $self.deleteMessage(arguments[0].message)",
                },
                {
                    predicate: () => settings.store.noShiftPin,
                    match: /onClick:.{10,30}(?=\},"pin")/,
                    replace: "onClick:() => $self.toggleMessagePin(arguments[0]),"
                }
            ]
        },
    ],

    deleteMessage({ channel_id, id }) {
        MessageActions.deleteMessage(channel_id, id);
    },
    toggleMessagePin({ channel, message }) {
        if (message.pinned)
            return PinActions.unpinMessage(channel, message.id);

        PinActions.pinMessage(channel, message.id);
    },
=======
            replacement: {
                // isExpanded = isShiftPressed && other conditions...
                match: /(?<=(\i)=)\i(?=&&.+?isExpanded:\1)/,
                replace: "true"
            }
        }
    ]
>>>>>>> 6a66b7f5
});<|MERGE_RESOLUTION|>--- conflicted
+++ resolved
@@ -34,11 +34,10 @@
     patches: [
         {
             find: "#{intl::MESSAGE_UTILITIES_A11Y_LABEL}",
-<<<<<<< HEAD
             replacement: [
                 {
-                    match: /(\i)=\i&&(!\i.+?)/,
-                    replace: "$1=$2"
+                    match: /(?<=(\i)=)\i(?=&&.+?isExpanded:\1)/,
+                    replace: "true"
                 },
                 {
                     predicate: () => settings.store.noShiftDelete,
@@ -63,13 +62,4 @@
 
         PinActions.pinMessage(channel, message.id);
     },
-=======
-            replacement: {
-                // isExpanded = isShiftPressed && other conditions...
-                match: /(?<=(\i)=)\i(?=&&.+?isExpanded:\1)/,
-                replace: "true"
-            }
-        }
-    ]
->>>>>>> 6a66b7f5
 });