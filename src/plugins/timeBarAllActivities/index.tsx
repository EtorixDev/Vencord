/*
 * Vencord, a Discord client mod
 * Copyright (c) 2024 Vendicated and contributors
 * SPDX-License-Identifier: GPL-3.0-or-later
 */

import { definePluginSettings } from "@api/Settings";
import { Devs } from "@utils/constants";
import definePlugin, { OptionType } from "@utils/types";
import { findComponentByCodeLazy } from "@webpack";

interface Activity {
    timestamps?: ActivityTimestamps;
}

interface ActivityTimestamps {
    start?: string;
    end?: string;
}

const ActivityTimeBar = findComponentByCodeLazy<ActivityTimestamps>(".Millis.HALF_SECOND", ".bar", ".progress");

export const settings = definePluginSettings({
    hideActivityDetailText: {
        type: OptionType.BOOLEAN,
        description: "Hide the large title text next to the activity",
        default: true,
    },
    hideActivityTimerBadges: {
        type: OptionType.BOOLEAN,
        description: "Hide the timer badges next to the activity",
        default: true,
    }
});

export default definePlugin({
    name: "TimeBarAllActivities",
    description: "Adds the Spotify time bar to all activities if they have start and end timestamps",
    authors: [Devs.fawn, Devs.niko],
    settings,
    patches: [
        {
<<<<<<< HEAD
            find: '"UserProfileActivityCard"',
=======
            find: ".gameState,children:",
>>>>>>> 5d84bb88
            replacement: [
                // Insert Spotify time bar component
                {
                    match: /\(0,.{0,30}activity:(\i),className:\i\.badges\}\)/g,
                    replace: "$&,$self.getTimeBar($1)"
                },
                // Hide the large title on listening activities, to make them look more like Spotify (also visible from hovering over the large icon)
                {
                    match: /(\i).type===(\i\..{0,10})\.WATCHING/,
                    replace: "($self.settings.store.hideActivityDetailText&&$self.isActivityTimestamped($1)&&$1.type===$2.LISTENING)||$&"
                }
            ]
        },
        // Hide the "badge" timers that count the time since the activity starts
        {
            find: ".TvIcon).otherwise",
            replacement: {
                match: /null!==\(\i=null===\(\i=(\i)\.timestamps\).{0,50}created_at/,
                replace: "($self.settings.store.hideActivityTimerBadges&&$self.isActivityTimestamped($1))?null:$&"
            }
        }
    ],

    isActivityTimestamped(activity: Activity) {
        return activity.timestamps != null && activity.timestamps.start != null && activity.timestamps.end != null;
    },

    getTimeBar(activity: Activity) {
        if (this.isActivityTimestamped(activity)) {
            return <ActivityTimeBar start={activity.timestamps!.start} end={activity.timestamps!.end} />;
        }
    }
});<|MERGE_RESOLUTION|>--- conflicted
+++ resolved
@@ -40,11 +40,7 @@
     settings,
     patches: [
         {
-<<<<<<< HEAD
-            find: '"UserProfileActivityCard"',
-=======
             find: ".gameState,children:",
->>>>>>> 5d84bb88
             replacement: [
                 // Insert Spotify time bar component
                 {
@@ -53,7 +49,7 @@
                 },
                 // Hide the large title on listening activities, to make them look more like Spotify (also visible from hovering over the large icon)
                 {
-                    match: /(\i).type===(\i\..{0,10})\.WATCHING/,
+                    match: /(\i).type===(\i\.\i)\.WATCHING/,
                     replace: "($self.settings.store.hideActivityDetailText&&$self.isActivityTimestamped($1)&&$1.type===$2.LISTENING)||$&"
                 }
             ]
