--- conflicted
+++ resolved
@@ -17,17 +17,11 @@
 */
 
 import { Settings } from "@api/Settings";
-<<<<<<< HEAD
+import { BackupAndRestoreTab, CloudTab, PluginsTab } from "@components/settings";
 import ThemesTab from "@components/ThemeSettings/ThemesTab";
-import BackupAndRestoreTab from "@components/VencordSettings/BackupAndRestoreTab";
-import CloudTab from "@components/VencordSettings/CloudTab";
 import PatchHelperTab from "@components/VencordSettings/PatchHelperTab";
-import PluginsTab from "@components/VencordSettings/PluginsTab";
 import UpdaterTab from "@components/VencordSettings/UpdaterTab";
 import VencordTab from "@components/VencordSettings/VencordTab";
-=======
-import { BackupAndRestoreTab, CloudTab, PatchHelperTab, PluginsTab, ThemesTab, UpdaterTab, VencordTab } from "@components/settings/tabs";
->>>>>>> 3f51ee1b
 import { Devs } from "@utils/constants";
 import { getIntlMessage } from "@utils/discord";
 import definePlugin, { OptionType } from "@utils/types";
@@ -94,14 +88,8 @@
                 className: "vc-settings-header"
             },
             {
-<<<<<<< HEAD
                 section: "EquicordSettings",
                 label: "Equicord",
-                searchableTitles: ["Equicord", "Settings", "Equicord Settings"],
-=======
-                section: "settings/tabs",
-                label: "Vencord",
->>>>>>> 3f51ee1b
                 element: VencordTab,
                 className: "vc-settings"
             },
@@ -134,11 +122,7 @@
                 className: "vc-cloud"
             },
             {
-<<<<<<< HEAD
-                section: "EquicordSettingsSync",
-=======
                 section: "settings/tabsSync",
->>>>>>> 3f51ee1b
                 label: "Backup & Restore",
                 searchableTitles: ["Backup & Restore"],
                 element: BackupAndRestoreTab,
