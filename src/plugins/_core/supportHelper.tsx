--- conflicted
+++ resolved
@@ -22,28 +22,17 @@
 import { Flex } from "@components/Flex";
 import { Link } from "@components/Link";
 import { openUpdaterModal } from "@components/VencordSettings/UpdaterTab";
-<<<<<<< HEAD
 import { Devs, EquicordDevs, SUPPORT_CHANNEL_ID, SUPPORT_CHANNEL_IDS, VC_SUPPORT_CHANNEL_ID } from "@utils/constants";
-import { Margins } from "@utils/margins";
-import { isEquicordPluginDev, isPluginDev } from "@utils/misc";
-=======
-import { Devs, SUPPORT_CHANNEL_ID } from "@utils/constants";
 import { sendMessage } from "@utils/discord";
 import { Logger } from "@utils/Logger";
 import { Margins } from "@utils/margins";
-import { isPluginDev, tryOrElse } from "@utils/misc";
->>>>>>> b9392c3b
+import { isEquicordPluginDev, isPluginDev, tryOrElse } from "@utils/misc";
 import { relaunch } from "@utils/native";
 import { onlyOnce } from "@utils/onlyOnce";
 import { makeCodeblock } from "@utils/text";
 import definePlugin from "@utils/types";
-<<<<<<< HEAD
-import { isOutdated, update } from "@utils/updater";
-import { Alerts, Card, ChannelStore, Forms, GuildMemberStore, Parser, RelationshipStore, UserStore } from "@webpack/common";
-=======
 import { checkForUpdates, isOutdated, update } from "@utils/updater";
 import { Alerts, Button, Card, ChannelStore, Forms, GuildMemberStore, Parser, RelationshipStore, showToast, Toasts, UserStore } from "@webpack/common";
->>>>>>> b9392c3b
 
 import gitHash from "~git-hash";
 import plugins, { PluginMeta } from "~plugins";
@@ -51,13 +40,10 @@
 import settings from "./settings";
 
 const VENCORD_GUILD_ID = "1015060230222131221";
-<<<<<<< HEAD
 const EQUICORD_GUILD_ID = "1015060230222131221";
-=======
 const VENBOT_USER_ID = "1017176847865352332";
 const KNOWN_ISSUES_CHANNEL_ID = "1222936386626129920";
 const CodeBlockRe = /```js\n(.+?)```/s;
->>>>>>> b9392c3b
 
 const AllowedChannelIds = [
     SUPPORT_CHANNEL_ID,
@@ -102,8 +88,8 @@
     })();
 
     const info = {
-        Vencord:
-            `v${VERSION} • [${gitHash}](<https://github.com/Vendicated/Vencord/commit/${gitHash}>)` +
+        Equicord:
+            `v${VERSION} • [${gitHash}](<https://github.com/Equicord/Equicord/commit/${gitHash}>)` +
             `${settings.additionalInfo} - ${Intl.DateTimeFormat("en-GB", { dateStyle: "medium" }).format(BUILD_TIMESTAMP)}`,
         Client: `${RELEASE_CHANNEL} ~ ${client}`,
         Platform: window.navigator.platform
@@ -116,7 +102,7 @@
     const commonIssues = {
         "NoRPC enabled": Vencord.Plugins.isPluginEnabled("NoRPC"),
         "Activity Sharing disabled": tryOrElse(() => !ShowCurrentGame.getSetting(), false),
-        "Vencord DevBuild": !IS_STANDALONE,
+        "Equicord DevBuild": !IS_STANDALONE,
         "Has UserPlugins": Object.values(PluginMeta).some(m => m.userPlugin),
         "More than two weeks out of date": BUILD_TIMESTAMP < Date.now() - 12096e5,
     };
@@ -154,13 +140,8 @@
     name: "SupportHelper",
     required: true,
     description: "Helps us provide support to you",
-<<<<<<< HEAD
     authors: [Devs.Ven, EquicordDevs.thororen],
-    dependencies: ["CommandsAPI"],
-=======
-    authors: [Devs.Ven],
     dependencies: ["CommandsAPI", "UserSettingsAPI"],
->>>>>>> b9392c3b
 
     patches: [{
         find: ".BEGINNING_DM.format",
@@ -170,64 +151,18 @@
         }
     }],
 
-<<<<<<< HEAD
-    commands: [{
-        name: "equicord-debug",
-        description: "Send Equicord Debug info",
-        predicate: ctx => isPluginDev(UserStore.getCurrentUser()?.id) || AllowedChannelIds.includes(ctx.channel.id),
-        async execute() {
-            const { RELEASE_CHANNEL } = window.GLOBAL_ENV;
-
-            const client = (() => {
-                if (IS_DISCORD_DESKTOP) return `Discord Desktop v${DiscordNative.app.getVersion()}`;
-                if (IS_VESKTOP) return `Vesktop w Equicord v${VesktopNative.app.getVersion()}`;
-                if ("armcord" in window) return `ArmCord v${window.armcord.version}`;
-
-                // @ts-expect-error
-                const name = typeof unsafeWindow !== "undefined" ? "UserScript" : "Web";
-                return `${name} (${navigator.userAgent})`;
-            })();
-
-            const isApiPlugin = (plugin: string) => plugin.endsWith("API") || plugins[plugin].required;
-
-            const enabledPlugins = Object.keys(plugins).filter(p => Vencord.Plugins.isPluginEnabled(p) && !isApiPlugin(p));
-
-            const info = {
-                Vencord:
-                    `v${VERSION} • [${gitHash}](<https://github.com/Vendicated/Vencord/commit/${gitHash}>)` +
-                    `${settings.additionalInfo} - ${Intl.DateTimeFormat("en-GB", { dateStyle: "medium" }).format(BUILD_TIMESTAMP)}`,
-                Client: `${RELEASE_CHANNEL} ~ ${client}`,
-                Platform: window.navigator.platform
-            };
-
-            if (IS_DISCORD_DESKTOP) {
-                info["Last Crash Reason"] = (await DiscordNative.processUtils.getLastCrash())?.rendererCrashReason ?? "N/A";
-            }
-
-            const debugInfo = `
->>> ${Object.entries(info).map(([k, v]) => `**${k}**: ${v}`).join("\n")}
-
-Enabled Plugins (${enabledPlugins.length}):
-${makeCodeblock(enabledPlugins.join(", "))}
-`;
-
-            return {
-                content: debugInfo.trim().replaceAll("```\n", "```")
-            };
-=======
     commands: [
         {
-            name: "vencord-debug",
-            description: "Send Vencord debug info",
+            name: "equicord-debug",
+            description: "Send Equicord debug info",
             predicate: ctx => isPluginDev(UserStore.getCurrentUser()?.id) || AllowedChannelIds.includes(ctx.channel.id),
             execute: async () => ({ content: await generateDebugInfoMessage() })
         },
         {
-            name: "vencord-plugins",
-            description: "Send Vencord plugin list",
+            name: "equicord-plugins",
+            description: "Send Equicord plugin list",
             predicate: ctx => isPluginDev(UserStore.getCurrentUser()?.id) || AllowedChannelIds.includes(ctx.channel.id),
             execute: () => ({ content: generatePluginList() })
->>>>>>> b9392c3b
         }
     ],
 
@@ -251,26 +186,6 @@
             const selfId = UserStore.getCurrentUser()?.id;
             if (!selfId || isPluginDev(selfId) || isEquicordPluginDev(selfId)) return;
 
-<<<<<<< HEAD
-            if (isOutdated) {
-                return Alerts.show({
-                    title: "Hold on!",
-                    body: <div>
-                        <Forms.FormText>You are using an outdated version of Equicord! Chances are, your issue is already fixed.</Forms.FormText>
-                        <Forms.FormText className={Margins.top8}>
-                            Please first update before asking for support!
-                        </Forms.FormText>
-                    </div>,
-                    onCancel: () => openUpdaterModal!(),
-                    cancelText: "View Updates",
-                    confirmText: "Update & Restart Now",
-                    async onConfirm() {
-                        await update();
-                        relaunch();
-                    },
-                    secondaryConfirmText: "I know what I'm doing or I can't update"
-                });
-=======
             if (!IS_UPDATER_DISABLED) {
                 await checkForUpdatesOnce().catch(() => { });
 
@@ -278,7 +193,7 @@
                     return Alerts.show({
                         title: "Hold on!",
                         body: <div>
-                            <Forms.FormText>You are using an outdated version of Vencord! Chances are, your issue is already fixed.</Forms.FormText>
+                            <Forms.FormText>You are using an outdated version of Equicord! Chances are, your issue is already fixed.</Forms.FormText>
                             <Forms.FormText className={Margins.top8}>
                                 Please first update before asking for support!
                             </Forms.FormText>
@@ -290,7 +205,6 @@
                         secondaryConfirmText: "I know what I'm doing or I can't update"
                     });
                 }
->>>>>>> b9392c3b
             }
 
             // @ts-ignore outdated type
@@ -327,13 +241,8 @@
     },
 
     ContributorDmWarningCard: ErrorBoundary.wrap(({ userId }) => {
-<<<<<<< HEAD
         if (!isPluginDev(userId) || !isEquicordPluginDev(userId)) return null;
-        if (RelationshipStore.isFriend(userId)) return null;
-=======
-        if (!isPluginDev(userId)) return null;
         if (RelationshipStore.isFriend(userId) || isPluginDev(UserStore.getCurrentUser()?.id)) return null;
->>>>>>> b9392c3b
 
         return (
             <Card className={`vc-plugins-restart-card ${Margins.top8}`}>
@@ -346,7 +255,7 @@
     }, { noop: true }),
 
     start() {
-        addAccessory("vencord-debug", props => {
+        addAccessory("equicord-debug", props => {
             const buttons = [] as JSX.Element[];
 
             const shouldAddUpdateButton =
@@ -380,19 +289,19 @@
             }
 
             if (props.channel.id === SUPPORT_CHANNEL_ID) {
-                if (props.message.content.includes("/vencord-debug") || props.message.content.includes("/vencord-plugins")) {
+                if (props.message.content.includes("/equicord-debug") || props.message.content.includes("/equicord-plugins")) {
                     buttons.push(
                         <Button
                             key="vc-dbg"
                             onClick={async () => sendMessage(props.channel.id, { content: await generateDebugInfoMessage() })}
                         >
-                            Run /vencord-debug
+                            Run /equicord-debug
                         </Button>,
                         <Button
                             key="vc-plg-list"
                             onClick={async () => sendMessage(props.channel.id, { content: generatePluginList() })}
                         >
-                            Run /vencord-plugins
+                            Run /equicord-plugins
                         </Button>
                     );
                 }
