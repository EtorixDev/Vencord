--- conflicted
+++ resolved
@@ -44,15 +44,6 @@
 const KNOWN_ISSUES_CHANNEL_ID = "1222936386626129920";
 const CodeBlockRe = /```js\n(.+?)```/s;
 
-<<<<<<< HEAD
-const AllowedChannelIds = [
-    SUPPORT_CHANNEL_ID,
-    "1173659827881390160", // Equicord > #dev
-    "1297590739911573585", // Equicord > #support
-];
-
-=======
->>>>>>> 9d311509
 const TrustedRolesIds = [
     "1026534353167208489", // contributor
     "1026504932959977532", // regular
