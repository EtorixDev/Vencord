/*
 * Vencord, a modification for Discord's desktop app
 * Copyright (c) 2023 Vendicated and contributors
 *
 * This program is free software: you can redistribute it and/or modify
 * it under the terms of the GNU General Public License as published by
 * the Free Software Foundation, either version 3 of the License, or
 * (at your option) any later version.
 *
 * This program is distributed in the hope that it will be useful,
 * but WITHOUT ANY WARRANTY; without even the implied warranty of
 * MERCHANTABILITY or FITNESS FOR A PARTICULAR PURPOSE.  See the
 * GNU General Public License for more details.
 *
 * You should have received a copy of the GNU General Public License
 * along with this program.  If not, see <https://www.gnu.org/licenses/>.
*/

import { definePluginSettings } from "@api/Settings";
import { getUserSettingLazy } from "@api/UserSettings";
import ErrorBoundary from "@components/ErrorBoundary";
import { Flex } from "@components/Flex";
import { Link } from "@components/Link";
<<<<<<< HEAD
import { openUpdaterModal } from "@components/VencordSettings/UpdaterTab";
import { toggleEnabled } from "@equicordplugins/equicordHelper/utils";
import { CONTRIB_ROLE_ID, Devs, DONOR_ROLE_ID, EQUCORD_HELPERS, EQUIBOP_CONTRIB_ROLE_ID, EQUICORD_TEAM, GUILD_ID, SUPPORT_CHANNEL_ID, SUPPORT_CHANNEL_IDS, VC_CONTRIB_ROLE_ID, VC_DONOR_ROLE_ID, VC_GUILD_ID, VC_REGULAR_ROLE_ID, VC_SUPPORT_CHANNEL_IDS, VENCORD_CONTRIB_ROLE_ID } from "@utils/constants";
=======
import { openUpdaterModal } from "@components/settings/tabs/updater";
import { CONTRIB_ROLE_ID, Devs, DONOR_ROLE_ID, KNOWN_ISSUES_CHANNEL_ID, REGULAR_ROLE_ID, SUPPORT_CATEGORY_ID, SUPPORT_CHANNEL_ID, VENBOT_USER_ID, VENCORD_GUILD_ID } from "@utils/constants";
>>>>>>> 3f51ee1b
import { sendMessage } from "@utils/discord";
import { Logger } from "@utils/Logger";
import { Margins } from "@utils/margins";
import { isEquicordPluginDev, isPluginDev, tryOrElse } from "@utils/misc";
import { relaunch } from "@utils/native";
import { onlyOnce } from "@utils/onlyOnce";
import { makeCodeblock } from "@utils/text";
import definePlugin from "@utils/types";
import { checkForUpdates, isOutdated, update } from "@utils/updater";
import { Alerts, Button, Card, ChannelStore, Forms, GuildMemberStore, Parser, PermissionsBits, PermissionStore, RelationshipStore, showToast, Text, Toasts, UserStore } from "@webpack/common";
import { JSX } from "react";

import gitHash from "~git-hash";
import plugins, { PluginMeta } from "~plugins";

import SettingsPlugin from "./settings";

const CodeBlockRe = /```js\n(.+?)```/s;

const TrustedRolesIds = [
    VC_CONTRIB_ROLE_ID, // Vencord Contributor
    VC_REGULAR_ROLE_ID, // Vencord Regular
    VC_DONOR_ROLE_ID, // Vencord Donor
    EQUICORD_TEAM, // Equicord Team
    DONOR_ROLE_ID, // Equicord Donor
    CONTRIB_ROLE_ID, // Equicord Contributor
    EQUIBOP_CONTRIB_ROLE_ID, // Equibop Contributor
    VENCORD_CONTRIB_ROLE_ID, // Vencord Contributor
];

const AsyncFunction = async function () { }.constructor;

const ShowCurrentGame = getUserSettingLazy<boolean>("status", "showCurrentGame")!;

async function forceUpdate() {
    const outdated = await checkForUpdates();
    if (outdated) {
        await update();
        relaunch();
    }

    return outdated;
}

function getWindowsName(release: string) {
    const build = parseInt(release.split(".")[2]);
    if (build >= 22000) return "Windows 11";
    if (build >= 10240) return "Windows 10";
    if (build >= 9200) return "Windows 8.1";
    if (build >= 7600) return "Windows 7";
    return `Windows (${release})`;
}

function getMacOSName(release: string) {
    const major = parseInt(release.split(".")[0]);
    if (major === 24) return "MacOS 15 (Sequoia)";
    if (major === 23) return "MacOS 14 (Sonoma)";
    if (major === 22) return "MacOS 13 (Ventura)";
    if (major === 21) return "MacOS 12 (Monterey)";
    if (major === 20) return "MacOS 11 (Big Sur)";
    if (major === 19) return "MacOS 10.15 (Catalina)";
    return `MacOS (${release})`;
}

function platformName() {
    if (typeof DiscordNative === "undefined") return window.navigator.platform;
    if (DiscordNative.process.platform === "win32") return `${getWindowsName(DiscordNative.os.release)}`;
    if (DiscordNative.process.platform === "darwin") return `${getMacOSName(DiscordNative.os.release)} (${DiscordNative.process.arch === "arm64" ? "Apple Silicon" : "Intel Silicon"})`;
    if (DiscordNative.process.platform === "linux") return `Linux (${DiscordNative.os.release})`;
    return DiscordNative.process.platform;
}

async function generateDebugInfoMessage() {
    const { RELEASE_CHANNEL } = window.GLOBAL_ENV;

    const client = (() => {
        if (IS_DISCORD_DESKTOP) return `Discord Desktop v${DiscordNative.app.getVersion()}`;
        if (IS_VESKTOP) return `Vesktop v${VesktopNative.app.getVersion()}`;
        if (IS_EQUIBOP) return `Equibop v${VesktopNative.app.getVersion()}`;
        if ("legcord" in window) return `LegCord v${window.legcord.version}`;

        // @ts-expect-error
        const name = typeof unsafeWindow !== "undefined" ? "UserScript" : "Web";
        return `${name} (${navigator.userAgent})`;
    })();

    const info = {
        Equicord:
            `v${VERSION} • [${gitHash}](<https://github.com/Equicord/Equicord/commit/${gitHash}>)` +
            `${SettingsPlugin.additionalInfo} - ${Intl.DateTimeFormat("en-GB", { dateStyle: "medium" }).format(BUILD_TIMESTAMP)}`,
        Client: `${RELEASE_CHANNEL} ~ ${client}`,
<<<<<<< HEAD
        Platform: platformName()
=======
        Platform: navigator.platform
>>>>>>> 3f51ee1b
    };

    if (IS_DISCORD_DESKTOP) {
        info["Last Crash Reason"] = (await tryOrElse(() => DiscordNative.processUtils.getLastCrash(), undefined))?.rendererCrashReason ?? "N/A";
    }

    const commonIssues = {
        "NoRPC enabled": Vencord.Plugins.isPluginEnabled("NoRPC"),
        "Activity Sharing disabled": tryOrElse(() => !ShowCurrentGame.getSetting(), false),
        "Equicord DevBuild": !IS_STANDALONE,
        "Has UserPlugins": Object.values(PluginMeta).some(m => m.userPlugin),
        "More than two weeks out of date": BUILD_TIMESTAMP < Date.now() - 12096e5,
    };

    let content = `>>> ${Object.entries(info).map(([k, v]) => `**${k}**: ${v}`).join("\n")}`;
    content += "\n" + Object.entries(commonIssues)
        .filter(([, v]) => v).map(([k]) => `⚠️ ${k}`)
        .join("\n");

    return content.trim();
}

function generatePluginList() {
    const isApiPlugin = (plugin: string) => plugin.endsWith("API") || plugins[plugin].required;

    const enabledPlugins = Object.keys(plugins)
        .filter(p => Vencord.Plugins.isPluginEnabled(p) && !isApiPlugin(p)).sort();

    const enabledStockPlugins = enabledPlugins.filter(p => !PluginMeta[p].userPlugin);
    const enabledUserPlugins = enabledPlugins.filter(p => PluginMeta[p].userPlugin);


    let content = `**Enabled Plugins (${enabledStockPlugins.length}):**\n${makeCodeblock(enabledStockPlugins.join(", "))}`;

    if (enabledUserPlugins.length) {
        content += `**Enabled UserPlugins (${enabledUserPlugins.length}):**\n${makeCodeblock(enabledUserPlugins.join(", "))}`;
    }

    if (enabledPlugins.length > 100 && !(isPluginDev(UserStore.getCurrentUser()?.id) || isEquicordPluginDev(UserStore.getCurrentUser()?.id))) {
        return Alerts.show({
            title: "You are attempting to get support!",
            body: <div>
                <style>
                    {'[class*="backdrop_"][style*="backdrop-filter"]{backdrop-filter:blur(16px) brightness(0.25) !important;}'}
                </style>
                <div style={{ display: "flex", justifyContent: "center", marginBottom: "1rem" }}>
                    <img src="https://media.tenor.com/QtGqjwBpRzwAAAAi/wumpus-dancing.gif" />
                </div>
                <Forms.FormText>Before you ask for help,</Forms.FormText>
                <Forms.FormText>We do not handle support for users who use 100+ plugins</Forms.FormText>
                <Forms.FormText>issue could be plugin confliction</Forms.FormText>
                <Forms.FormText>try removing some plugins and see if it fixes!</Forms.FormText>
            </div>,
            cancelText: "Okay continue"
        });
    }

    return content;
}

const checkForUpdatesOnce = onlyOnce(checkForUpdates);

const settings = definePluginSettings({}).withPrivateSettings<{
    dismissedDevBuildWarning?: boolean;
}>();

let clicked = false;

export default definePlugin({
    name: "SupportHelper",
    required: true,
    description: "Helps us provide support to you",
    authors: [Devs.Ven],
    dependencies: ["UserSettingsAPI"],

    settings,

    patches: [{
        find: "#{intl::BEGINNING_DM}",
        replacement: {
            match: /#{intl::BEGINNING_DM},{.+?}\),(?=.{0,300}(\i)\.isMultiUserDM)/,
            replace: "$& $self.renderContributorDmWarningCard({ channel: $1 }),"
        }
    }],

    commands: [
        {
            name: "equicord-debug",
            description: "Send Equicord debug info",
            // @ts-ignore
            predicate: ctx => isPluginDev(UserStore.getCurrentUser()?.id) || isEquicordPluginDev(UserStore.getCurrentUser()?.id) || GUILD_ID === ctx?.guild?.id,
            execute: async () => ({ content: await generateDebugInfoMessage() })
        },
        {
            name: "equicord-plugins",
            description: "Send Equicord plugin list",
            // @ts-ignore
            predicate: ctx => isPluginDev(UserStore.getCurrentUser()?.id) || isEquicordPluginDev(UserStore.getCurrentUser()?.id) || GUILD_ID === ctx?.guild?.id,
            execute: () => {
                const pluginList = generatePluginList();
                return { content: typeof pluginList === "string" ? pluginList : "Unable to generate plugin list." };
            }
        }
    ],

    flux: {
        async CHANNEL_SELECT({ channelId }) {
            const isSupportChannel = SUPPORT_CHANNEL_IDS.includes(channelId);
            if (!isSupportChannel) return;

            const selfId = UserStore.getCurrentUser()?.id;
            if (!selfId || isPluginDev(selfId) || isEquicordPluginDev(selfId)) return;
            if (VC_SUPPORT_CHANNEL_IDS.includes(channelId) && Vencord.Plugins.isPluginEnabled("VCSupport") && !clicked) {
                return Alerts.show({
                    title: "You are entering the support channel!",
                    body: <div>
                        <style>
                            {'[class*="backdrop_"][style*="backdrop-filter"]{backdrop-filter:blur(16px) brightness(0.25) !important;}'}
                        </style>
                        <div style={{ display: "flex", justifyContent: "center", marginBottom: "1rem" }}>
                            <img src="https://media.tenor.com/QtGqjwBpRzwAAAAi/wumpus-dancing.gif" />
                        </div>
                        <Forms.FormText>Before you ask for help,</Forms.FormText>
                        <Forms.FormText>Check for updates and if this</Forms.FormText>
                        <Forms.FormText>issue could be caused by Equicord!</Forms.FormText>
                    </div>,
                    confirmText: "Go to Equicord Support",
                    onConfirm() {
                        clicked = true;
                        VencordNative.native.openExternal("https://discord.gg/equicord-1173279886065029291");
                    },
                    cancelText: "Okay continue",
                    onCancel() {
                        clicked = true;
                    },
                });
            }

            if (!IS_UPDATER_DISABLED) {
                await checkForUpdatesOnce().catch(() => { });

                if (isOutdated) {
                    return Alerts.show({
                        title: "Hold on!",
                        body: <div>
                            <Forms.FormText>You are using an outdated version of Equicord! Chances are, your issue is already fixed.</Forms.FormText>
                            <Forms.FormText className={Margins.top8}>
                                Please first update before asking for support!
                            </Forms.FormText>
                        </div>,
                        onCancel: () => openUpdaterModal!(),
                        cancelText: "View Updates",
                        confirmText: "Update & Restart Now",
                        onConfirm: forceUpdate,
                        secondaryConfirmText: "I know what I'm doing or I can't update"
                    });
                }
            }

            const roles = GuildMemberStore.getSelfMember(VC_GUILD_ID)?.roles || GuildMemberStore.getSelfMember(GUILD_ID)?.roles;
            if (!roles || TrustedRolesIds.some(id => roles.includes(id))) return;

            if (!IS_WEB && IS_UPDATER_DISABLED) {
                return Alerts.show({
                    title: "Hold on!",
                    body: <div>
                        <Forms.FormText>You are using an externally updated Equicord version, the ability to help you here may be limited.</Forms.FormText>
                        <Forms.FormText className={Margins.top8}>
                            Please join the <Link href="https://discord.gg/equicord-1173279886065029291">Equicord Server</Link> for support,
                            or if this issue persists on Vencord, continue on.
                        </Forms.FormText>
                    </div>
                });
            }

            if (!IS_STANDALONE && !settings.store.dismissedDevBuildWarning) {
                return Alerts.show({
                    title: "Hold on!",
                    body: <div>
                        <Forms.FormText>You are using a custom build of Equicord, which we do not provide support for!</Forms.FormText>

                        <Forms.FormText className={Margins.top8}>
                            We only provide support for <Link href="https://github.com/Equicord/Equicord">official builds</Link>.
                            Either <Link href="https://github.com/Equicord/Equilotl">switch to an official build</Link> or figure your issue out yourself.
                        </Forms.FormText>

                        <Text variant="text-md/bold" className={Margins.top8}>You will be banned from receiving support if you ignore this rule.</Text>
                    </div>,
                    confirmText: "Understood",
                    secondaryConfirmText: "Don't show again",
                    onConfirmSecondary: () => settings.store.dismissedDevBuildWarning = true
                });
            }
        }
    },

    renderMessageAccessory(props) {
        const buttons = [] as JSX.Element[];

        const equicordSupport = GuildMemberStore.getMember(GUILD_ID, props.message.author.id)?.roles?.includes(EQUCORD_HELPERS);

        const shouldAddUpdateButton =
            !IS_UPDATER_DISABLED
            && ((props.channel.id === SUPPORT_CHANNEL_ID && equicordSupport))
            && props.message.content?.includes("update");

        const contentWords = (props.message.content?.toLowerCase().match(/`\w+`/g) ?? []).map(e => e.slice(1, -1));
        const matchedPlugins = Object.keys(Vencord.Plugins.plugins).filter(name => contentWords.includes(name.toLowerCase()));
        const matchedPlugin = matchedPlugins.sort((a, b) => b.length - a.length)[0];
        const pluginData = matchedPlugin && Vencord.Plugins.plugins[matchedPlugin];
        const equicordGuild = ChannelStore.getChannel(props.channel.id)?.guild_id === GUILD_ID;
        const shouldAddPluginButtons = equicordGuild && equicordSupport && matchedPlugin;

        if (shouldAddUpdateButton) {
            buttons.push(
                <Button
                    key="vc-update"
                    color={Button.Colors.GREEN}
                    onClick={async () => {
                        try {
                            if (await forceUpdate())
                                showToast("Success! Restarting...", Toasts.Type.SUCCESS);
                            else
                                showToast("Already up to date!", Toasts.Type.MESSAGE);
                        } catch (e) {
                            new Logger(this.name).error("Error while updating:", e);
                            showToast("Failed to update :(", Toasts.Type.FAILURE);
                        }
                    }}
                >
                    Update Now
                </Button>
            );
        }

        if (shouldAddPluginButtons && matchedPlugin && pluginData) {
            if (pluginData.required || pluginData.name.endsWith("API")) return;
            const isEnabled = Vencord.Plugins.isPluginEnabled(matchedPlugin);
            buttons.push(
                <Button
                    key="vc-plugin-toggle"
                    color={isEnabled ? Button.Colors.RED : Button.Colors.GREEN}
                    onClick={async () => {
                        try {
                            const success = await toggleEnabled(matchedPlugin);
                            if (success) showToast(`${isEnabled ? "Disabled" : "Enabled"} ${matchedPlugin}`, Toasts.Type.SUCCESS);
                        } catch (e) {
                            new Logger(this.name).error("Error while toggling:", e);
                            showToast(`Failed to toggle ${matchedPlugin}`, Toasts.Type.FAILURE);
                        }
                    }}
                >
                    {`${isEnabled ? "Disable" : "Enable"} ${matchedPlugin}`}
                </Button>
            );
        }

        if (props.channel.id === SUPPORT_CHANNEL_ID && PermissionStore.can(PermissionsBits.SEND_MESSAGES, props.channel)) {
            if (props.message.content.includes("/equicord-debug") || props.message.content.includes("/equicord-plugins")) {
                buttons.push(
                    <Button
                        key="vc-dbg"
                        onClick={async () => sendMessage(props.channel.id, { content: await generateDebugInfoMessage() })}
                    >
                        Run /equicord-debug
                    </Button>,
                    <Button
                        key="vc-plg-list"
                        onClick={async () => {
                            const pluginList = generatePluginList();
                            if (typeof pluginList === "string") {
                                sendMessage(props.channel.id, { content: pluginList });
                            }
                        }}
                    >
                        Run /equicord-plugins
                    </Button>
                );
            }

            if (equicordSupport) {
                const match = CodeBlockRe.exec(props.message.content || props.message.embeds[0]?.rawDescription || "");
                if (match) {
                    buttons.push(
                        <Button
                            key="vc-run-snippet"
                            onClick={async () => {
                                try {
                                    await AsyncFunction(match[1])();
                                    showToast("Success!", Toasts.Type.SUCCESS);
                                } catch (e) {
                                    new Logger(this.name).error("Error while running snippet:", e);
                                    showToast("Failed to run snippet :(", Toasts.Type.FAILURE);
                                }
                            }}
                        >
                            Run Snippet
                        </Button>
                    );
                }
            }
        }

        return buttons.length
            ? <Flex>{buttons}</Flex>
            : null;
    },

    renderContributorDmWarningCard: ErrorBoundary.wrap(({ channel }) => {
        const userId = channel.getRecipientId();
        if (!isPluginDev(userId) || !isEquicordPluginDev(userId)) return null;
        if (RelationshipStore.isFriend(userId) || isPluginDev(UserStore.getCurrentUser()?.id) || isEquicordPluginDev(UserStore.getCurrentUser()?.id)) return null;

        return (
            <Card className={`vc-plugins-restart-card ${Margins.top8}`}>
                Please do not private message plugin developers for support!
                <br />
                Instead, use the support channel: {Parser.parse("https://discord.com/channels/1173279886065029291/1297590739911573585")}
                {!ChannelStore.getChannel(SUPPORT_CHANNEL_ID) && " (Click the link to join)"}
            </Card>
        );
    }, { noop: true }),
});<|MERGE_RESOLUTION|>--- conflicted
+++ resolved
@@ -21,14 +21,9 @@
 import ErrorBoundary from "@components/ErrorBoundary";
 import { Flex } from "@components/Flex";
 import { Link } from "@components/Link";
-<<<<<<< HEAD
-import { openUpdaterModal } from "@components/VencordSettings/UpdaterTab";
+import { openUpdaterModal } from "@components/settings/tabs/updater";
 import { toggleEnabled } from "@equicordplugins/equicordHelper/utils";
 import { CONTRIB_ROLE_ID, Devs, DONOR_ROLE_ID, EQUCORD_HELPERS, EQUIBOP_CONTRIB_ROLE_ID, EQUICORD_TEAM, GUILD_ID, SUPPORT_CHANNEL_ID, SUPPORT_CHANNEL_IDS, VC_CONTRIB_ROLE_ID, VC_DONOR_ROLE_ID, VC_GUILD_ID, VC_REGULAR_ROLE_ID, VC_SUPPORT_CHANNEL_IDS, VENCORD_CONTRIB_ROLE_ID } from "@utils/constants";
-=======
-import { openUpdaterModal } from "@components/settings/tabs/updater";
-import { CONTRIB_ROLE_ID, Devs, DONOR_ROLE_ID, KNOWN_ISSUES_CHANNEL_ID, REGULAR_ROLE_ID, SUPPORT_CATEGORY_ID, SUPPORT_CHANNEL_ID, VENBOT_USER_ID, VENCORD_GUILD_ID } from "@utils/constants";
->>>>>>> 3f51ee1b
 import { sendMessage } from "@utils/discord";
 import { Logger } from "@utils/Logger";
 import { Margins } from "@utils/margins";
@@ -94,7 +89,7 @@
 }
 
 function platformName() {
-    if (typeof DiscordNative === "undefined") return window.navigator.platform;
+    if (typeof DiscordNative === "undefined") return navigator.platform;
     if (DiscordNative.process.platform === "win32") return `${getWindowsName(DiscordNative.os.release)}`;
     if (DiscordNative.process.platform === "darwin") return `${getMacOSName(DiscordNative.os.release)} (${DiscordNative.process.arch === "arm64" ? "Apple Silicon" : "Intel Silicon"})`;
     if (DiscordNative.process.platform === "linux") return `Linux (${DiscordNative.os.release})`;
@@ -120,11 +115,7 @@
             `v${VERSION} • [${gitHash}](<https://github.com/Equicord/Equicord/commit/${gitHash}>)` +
             `${SettingsPlugin.additionalInfo} - ${Intl.DateTimeFormat("en-GB", { dateStyle: "medium" }).format(BUILD_TIMESTAMP)}`,
         Client: `${RELEASE_CHANNEL} ~ ${client}`,
-<<<<<<< HEAD
         Platform: platformName()
-=======
-        Platform: navigator.platform
->>>>>>> 3f51ee1b
     };
 
     if (IS_DISCORD_DESKTOP) {
