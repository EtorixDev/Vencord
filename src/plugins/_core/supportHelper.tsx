--- conflicted
+++ resolved
@@ -33,7 +33,6 @@
 import { makeCodeblock } from "@utils/text";
 import definePlugin from "@utils/types";
 import { checkForUpdates, isOutdated, update } from "@utils/updater";
-import { Channel } from "@vencord/discord-types";
 import { Alerts, Button, Card, ChannelStore, Forms, GuildMemberStore, Parser, PermissionsBits, PermissionStore, RelationshipStore, showToast, Text, Toasts, UserStore } from "@webpack/common";
 import { JSX } from "react";
 
@@ -252,12 +251,7 @@
                 }
             }
 
-<<<<<<< HEAD
-            // @ts-ignore outdated type
             const roles = GuildMemberStore.getSelfMember(VC_GUILD_ID)?.roles || GuildMemberStore.getSelfMember(GUILD_ID)?.roles;
-=======
-            const roles = GuildMemberStore.getSelfMember(VENCORD_GUILD_ID)?.roles;
->>>>>>> 19f4d7cd
             if (!roles || TrustedRolesIds.some(id => roles.includes(id))) return;
 
             if (!IS_WEB && IS_UPDATER_DISABLED) {
@@ -412,13 +406,8 @@
         if (RelationshipStore.isFriend(userId) || isPluginDev(UserStore.getCurrentUser()?.id) || isEquicordPluginDev(UserStore.getCurrentUser()?.id)) return null;
 
         return (
-<<<<<<< HEAD
             <Card className={`vc-plugins-restart-card ${Margins.top8}`}>
                 Please do not private message plugin developers for support!
-=======
-            <Card className={`vc-warning-card ${Margins.top8}`}>
-                Please do not private message Vencord plugin developers for support!
->>>>>>> 19f4d7cd
                 <br />
                 Instead, use the support channel: {Parser.parse("https://discord.com/channels/1173279886065029291/1297590739911573585")}
                 {!ChannelStore.getChannel(SUPPORT_CHANNEL_ID) && " (Click the link to join)"}
