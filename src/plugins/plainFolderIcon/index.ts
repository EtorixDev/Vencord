--- conflicted
+++ resolved
@@ -16,11 +16,7 @@
  * along with this program.  If not, see <https://www.gnu.org/licenses/>.
 */
 
-<<<<<<< HEAD
-import "./styles.css";
-=======
 import "./style.css";
->>>>>>> 59974a16
 
 import { Devs } from "@utils/constants";
 import definePlugin from "@utils/types";
@@ -30,21 +26,6 @@
     description: "Dont show the small guild icons in folders",
     authors: [Devs.botato],
 
-<<<<<<< HEAD
-    folderClassName: "vc-plainFolderIcon-plain",
-
-    patches: [{
-        find: ".folderPreviewGuildIconError",
-        replacement: [
-            {
-                // Discord always renders both and uses a css transtion to switch bewteen them
-                match: /.folderButtonContent]:(!\i)/,
-                replace: (m, cond) => `${m},[$self.folderClassName]:${cond}`
-            }
-
-        ]
-    }]
-=======
     patches: [
         {
             find: ".folderPreviewGuildIconError",
@@ -58,5 +39,4 @@
             ]
         }
     ]
->>>>>>> 59974a16
 });