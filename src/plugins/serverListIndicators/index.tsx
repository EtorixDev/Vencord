/*
 * Vencord, a modification for Discord's desktop app
 * Copyright (c) 2022 Sofia Lima
 *
 * This program is free software: you can redistribute it and/or modify
 * it under the terms of the GNU General Public License as published by
 * the Free Software Foundation, either version 3 of the License, or
 * (at your option) any later version.
 *
 * This program is distributed in the hope that it will be useful,
 * but WITHOUT ANY WARRANTY; without even the implied warranty of
 * MERCHANTABILITY or FITNESS FOR A PARTICULAR PURPOSE.  See the
 * GNU General Public License for more details.
 *
 * You should have received a copy of the GNU General Public License
 * along with this program.  If not, see <https://www.gnu.org/licenses/>.
*/

import "./styles.css";

import { addServerListElement, removeServerListElement, ServerListRenderPosition } from "@api/ServerList";
import { definePluginSettings } from "@api/Settings";
import { classNameFactory } from "@api/Styles";
import ErrorBoundary from "@components/ErrorBoundary";
<<<<<<< HEAD
import { Devs, EquicordDevs } from "@utils/constants";
import { useForceUpdater } from "@utils/react";
import definePlugin, { OptionType } from "@utils/types";
import { GuildStore, PresenceStore, RelationshipStore, Tooltip } from "@webpack/common";
=======
import { Devs } from "@utils/constants";
import definePlugin, { OptionType } from "@utils/types";
import { findStoreLazy } from "@webpack";
import { GuildStore, PresenceStore, RelationshipStore, useStateFromStores } from "@webpack/common";
>>>>>>> df454ca9

const enum IndicatorType {
    SERVER = 1 << 0,
    FRIEND = 1 << 1,
    BOTH = SERVER | FRIEND,
}

const UserGuildJoinRequestStore = findStoreLazy("UserGuildJoinRequestStore");

function FriendsIndicator() {
    const onlineFriendsCount = useStateFromStores([RelationshipStore, PresenceStore], () => {
        let count = 0;

        const friendIds = RelationshipStore.getFriendIDs();
        for (const id of friendIds) {
            const status = PresenceStore.getStatus(id) ?? "offline";
            if (status === "offline") {
                continue;
            }

            count++;
        }

        return count;
    });

    return (
<<<<<<< HEAD
        <div id="vc-friendcount">
            {!settings.store.useCompact &&
                <svg
                    id="vc-friendcount-icon"
                    xmlns="http://www.w3.org/2000/svg"
                    width="14"
                    height="14"
                    fill="currentColor"
                    viewBox="0 0 24 24">
                    <path fill="currentColor"
                        d="M13 10a4 4 0 1 0 0-8 4 4 0 0 0 0 8Z" />
                    <path
                        fill="currentColor"
                        d="M3 5v-.75C3 3.56 3.56 3 4.25 3s1.24.56 1.33 1.25C6.12 8.65 9.46 12 13 12h1a8 8 0 0 1 8 8 2 2 0 0 1-2 2 .21.21 0 0 1-.2-.15 7.65 7.65 0 0 0-1.32-2.3c-.15-.2-.42-.06-.39.17l.25 2c.02.15-.1.28-.25.28H9a2 2 0 0 1-2-2v-2.22c0-1.57-.67-3.05-1.53-4.37A15.85 15.85 0 0 1 3 5Z">
                    </path>
                </svg>
            }
            <span id="vc-friendcount-text">{onlineFriends}</span>
            {!!settings.store.useCompact &&
                <span id="vc-friendcount-text-compact">Friends</span>
            }
        </div>
=======
        <span id="vc-friendcount" style={{
            display: "inline-block",
            width: "100%",
            fontSize: "12px",
            fontWeight: "600",
            color: "var(--header-secondary)",
            textTransform: "uppercase",
            textAlign: "center",
        }}>
            {onlineFriendsCount} online
        </span>
>>>>>>> df454ca9
    );
}

function ServersIndicator() {
    const guildCount = useStateFromStores([GuildStore, UserGuildJoinRequestStore], () => {
        const guildJoinRequests: string[] = UserGuildJoinRequestStore.computeGuildIds();
        const guilds = GuildStore.getGuilds();

        // Filter only pending guild join requests
        return GuildStore.getGuildCount() + guildJoinRequests.filter(id => guilds[id] == null).length;
    });

    return (
        <div id="vc-guildcount">
            {!settings.store.useCompact &&
                <svg
                    id="vc-guildcount-icon"
                    aria-hidden="true"
                    role="img"
                    xmlns="http://www.w3.org/2000/svg"
                    width="14"
                    height="14"
                    fill="currentColor"
                    viewBox="0 0 24 24">
                    <path
                        fill="currentColor"
                        d="M19.73 4.87a18.2 18.2 0 0 0-4.6-1.44c-.21.4-.4.8-.58 1.21-1.69-.25-3.4-.25-5.1 0-.18-.41-.37-.82-.59-1.2-1.6.27-3.14.75-4.6 1.43A19.04 19.04 0 0 0 .96 17.7a18.43 18.43 0 0 0 5.63 2.87c.46-.62.86-1.28 1.2-1.98-.65-.25-1.29-.55-1.9-.92.17-.12.32-.24.47-.37 3.58 1.7 7.7 1.7 11.28 0l.46.37c-.6.36-1.25.67-1.9.92.35.7.75 1.35 1.2 1.98 2.03-.63 3.94-1.6 5.64-2.87.47-4.87-.78-9.09-3.3-12.83ZM8.3 15.12c-1.1 0-2-1.02-2-2.27 0-1.24.88-2.26 2-2.26s2.02 1.02 2 2.26c0 1.25-.89 2.27-2 2.27Zm7.4 0c-1.1 0-2-1.02-2-2.27 0-1.24.88-2.26 2-2.26s2.02 1.02 2 2.26c0 1.25-.88 2.27-2 2.27Z">
                    </path>
                </svg>
            }
            <span id="vc-guildcount-text">{guildCount}</span>
            {!!settings.store.useCompact &&
                <span id="vc-guildcount-text-compact">Servers</span>
            }
        </div>
    );
}

<<<<<<< HEAD
function handlePresenceUpdate() {
    onlineFriends = 0;
    const relations = RelationshipStore.getRelationships();
    for (const id of Object.keys(relations)) {
        const type = relations[id];
        // FRIEND relationship type
        if (type === 1 && PresenceStore.getStatus(id) !== "offline") {
            onlineFriends += 1;
        }
    }
    forceUpdateFriendCount?.();
}

function handleGuildUpdate() {
    guildCount = GuildStore.getGuildCount();
    forceUpdateGuildCount?.();
}

export const settings = definePluginSettings({
    mode: {
        description: "Mode",
        type: OptionType.SELECT,
        options: [
            { label: "Only online friend count", value: IndicatorType.FRIEND, default: true },
            { label: "Only server count", value: IndicatorType.SERVER },
            { label: "Both server and online friend counts", value: IndicatorType.BOTH },
        ],
        restartNeeded: true // Restart needed just to force update
    },
    useCompact: {
        description: "Makes the indicator appear with only text",
        type: OptionType.BOOLEAN,
        default: false,
        restartNeeded: true // Restart needed just to force update
    }
});

=======
>>>>>>> df454ca9
export default definePlugin({
    name: "ServerListIndicators",
    description: "Add online friend count or server count in the server list",
    authors: [Devs.dzshn, EquicordDevs.Panniku],
    dependencies: ["ServerListAPI"],
    settings,

    renderIndicator: () => {
        const { mode, useCompact } = settings.store;
        let text;
        // switch is simply better
        switch (mode) {
            case IndicatorType.BOTH:
                text = `${onlineFriends} Friends, ${guildCount} Servers`;
                break;
            case IndicatorType.FRIEND:
                text = `${onlineFriends} Friends`;
                break;
            case IndicatorType.SERVER:
                text = `${onlineFriends} Friends, ${guildCount} Servers`;
                break;
        }

        let cl;
        if (useCompact) cl = classNameFactory("vc-indicators-compact");
        else cl = classNameFactory("vc-indicators");

        return <ErrorBoundary noop>
            <div id={cl("-container")}>
                <Tooltip text={text} position="right">
                    {({ onMouseEnter, onMouseLeave }) => (
                        <div
                            id={cl("-indicator-items")}
                            onMouseEnter={onMouseEnter}
                            onMouseLeave={onMouseLeave}>
                            {!!(mode & IndicatorType.FRIEND) && <FriendsIndicator />}
                            {!!(mode & IndicatorType.SERVER) && <ServersIndicator />}
                        </div>
                    )}
                </Tooltip>
            </div>
        </ErrorBoundary>;
    },

<<<<<<< HEAD
    flux: {
        PRESENCE_UPDATES: handlePresenceUpdate,
        GUILD_CREATE: handleGuildUpdate,
        GUILD_DELETE: handleGuildUpdate,
    },

    start() {
        addServerListElement(ServerListRenderPosition.Above, this.renderIndicator);
        handlePresenceUpdate();
        handleGuildUpdate();
=======
    start() {
        addServerListElement(ServerListRenderPosition.Above, this.renderIndicator);
>>>>>>> df454ca9
    },

    stop() {
        removeServerListElement(ServerListRenderPosition.Above, this.renderIndicator);
    }
});<|MERGE_RESOLUTION|>--- conflicted
+++ resolved
@@ -22,17 +22,10 @@
 import { definePluginSettings } from "@api/Settings";
 import { classNameFactory } from "@api/Styles";
 import ErrorBoundary from "@components/ErrorBoundary";
-<<<<<<< HEAD
 import { Devs, EquicordDevs } from "@utils/constants";
-import { useForceUpdater } from "@utils/react";
-import definePlugin, { OptionType } from "@utils/types";
-import { GuildStore, PresenceStore, RelationshipStore, Tooltip } from "@webpack/common";
-=======
-import { Devs } from "@utils/constants";
 import definePlugin, { OptionType } from "@utils/types";
 import { findStoreLazy } from "@webpack";
-import { GuildStore, PresenceStore, RelationshipStore, useStateFromStores } from "@webpack/common";
->>>>>>> df454ca9
+import { GuildStore, PresenceStore, RelationshipStore, Tooltip, useStateFromStores } from "@webpack/common";
 
 const enum IndicatorType {
     SERVER = 1 << 0,
@@ -40,10 +33,14 @@
     BOTH = SERVER | FRIEND,
 }
 
+
+let onlineFriendsCount = 0;
+let guildCount = 0;
+
 const UserGuildJoinRequestStore = findStoreLazy("UserGuildJoinRequestStore");
 
 function FriendsIndicator() {
-    const onlineFriendsCount = useStateFromStores([RelationshipStore, PresenceStore], () => {
+    onlineFriendsCount = useStateFromStores([RelationshipStore, PresenceStore], () => {
         let count = 0;
 
         const friendIds = RelationshipStore.getFriendIDs();
@@ -60,7 +57,6 @@
     });
 
     return (
-<<<<<<< HEAD
         <div id="vc-friendcount">
             {!settings.store.useCompact &&
                 <svg
@@ -78,29 +74,16 @@
                     </path>
                 </svg>
             }
-            <span id="vc-friendcount-text">{onlineFriends}</span>
+            <span id="vc-friendcount-text">{onlineFriendsCount}</span>
             {!!settings.store.useCompact &&
                 <span id="vc-friendcount-text-compact">Friends</span>
             }
         </div>
-=======
-        <span id="vc-friendcount" style={{
-            display: "inline-block",
-            width: "100%",
-            fontSize: "12px",
-            fontWeight: "600",
-            color: "var(--header-secondary)",
-            textTransform: "uppercase",
-            textAlign: "center",
-        }}>
-            {onlineFriendsCount} online
-        </span>
->>>>>>> df454ca9
     );
 }
 
 function ServersIndicator() {
-    const guildCount = useStateFromStores([GuildStore, UserGuildJoinRequestStore], () => {
+    guildCount = useStateFromStores([GuildStore, UserGuildJoinRequestStore], () => {
         const guildJoinRequests: string[] = UserGuildJoinRequestStore.computeGuildIds();
         const guilds = GuildStore.getGuilds();
 
@@ -134,25 +117,6 @@
     );
 }
 
-<<<<<<< HEAD
-function handlePresenceUpdate() {
-    onlineFriends = 0;
-    const relations = RelationshipStore.getRelationships();
-    for (const id of Object.keys(relations)) {
-        const type = relations[id];
-        // FRIEND relationship type
-        if (type === 1 && PresenceStore.getStatus(id) !== "offline") {
-            onlineFriends += 1;
-        }
-    }
-    forceUpdateFriendCount?.();
-}
-
-function handleGuildUpdate() {
-    guildCount = GuildStore.getGuildCount();
-    forceUpdateGuildCount?.();
-}
-
 export const settings = definePluginSettings({
     mode: {
         description: "Mode",
@@ -172,8 +136,6 @@
     }
 });
 
-=======
->>>>>>> df454ca9
 export default definePlugin({
     name: "ServerListIndicators",
     description: "Add online friend count or server count in the server list",
@@ -187,13 +149,13 @@
         // switch is simply better
         switch (mode) {
             case IndicatorType.BOTH:
-                text = `${onlineFriends} Friends, ${guildCount} Servers`;
+                text = `${onlineFriendsCount} Friends, ${guildCount} Servers`;
                 break;
             case IndicatorType.FRIEND:
-                text = `${onlineFriends} Friends`;
+                text = `${onlineFriendsCount} Friends`;
                 break;
             case IndicatorType.SERVER:
-                text = `${onlineFriends} Friends, ${guildCount} Servers`;
+                text = `${onlineFriendsCount} Friends, ${guildCount} Servers`;
                 break;
         }
 
@@ -218,21 +180,8 @@
         </ErrorBoundary>;
     },
 
-<<<<<<< HEAD
-    flux: {
-        PRESENCE_UPDATES: handlePresenceUpdate,
-        GUILD_CREATE: handleGuildUpdate,
-        GUILD_DELETE: handleGuildUpdate,
-    },
-
     start() {
         addServerListElement(ServerListRenderPosition.Above, this.renderIndicator);
-        handlePresenceUpdate();
-        handleGuildUpdate();
-=======
-    start() {
-        addServerListElement(ServerListRenderPosition.Above, this.renderIndicator);
->>>>>>> df454ca9
     },
 
     stop() {
