--- conflicted
+++ resolved
@@ -12,11 +12,7 @@
 import definePlugin, { OptionType } from "@utils/types";
 import { User } from "@vencord/discord-types";
 import { GuildRoleStore, SelectedGuildStore, UserStore, useState } from "@webpack/common";
-<<<<<<< HEAD
-import { getRenderedUsernameElement } from "plugins/showMeYourName";
-=======
 import { getMentionNameElement } from "plugins/showMeYourName";
->>>>>>> d43f4c0d
 
 const settings = definePluginSettings({
     showAtSymbol: {
@@ -73,14 +69,9 @@
         const [isHovering, setIsHovering] = useState(false);
         const usr = user || UserStore.getUser(props.userId);
 
-<<<<<<< HEAD
-        const nameContent = Vencord.Settings.plugins.ShowMeYourName.enabled
-            ? getRenderedUsernameElement(props)
-=======
         const showMeYourNameMention = getMentionNameElement({ channelId: props.channelId, userId: usr.id, props: props.props });
         const nameContent = Vencord.Settings.plugins.ShowMeYourName.enabled && Vencord.Settings.plugins.ShowMeYourName.mentions
             ? showMeYourNameMention
->>>>>>> d43f4c0d
             : <>{getUsernameString(username)}</>;
 
         return (
