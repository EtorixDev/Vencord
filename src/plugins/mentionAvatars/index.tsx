/*
 * Vencord, a Discord client mod
 * Copyright (c) 2024 Vendicated and contributors
 * SPDX-License-Identifier: GPL-3.0-or-later
 */

import "./styles.css";

import { definePluginSettings } from "@api/Settings";
import ErrorBoundary from "@components/ErrorBoundary";
import { Devs } from "@utils/constants";
import definePlugin, { OptionType } from "@utils/types";
<<<<<<< HEAD
import { GuildStore, SelectedGuildStore, UserStore, useState } from "@webpack/common";
=======
import { GuildRoleStore, SelectedGuildStore, useState } from "@webpack/common";
>>>>>>> f6d92e50
import { User } from "discord-types/general";
import { renderedUsername } from "plugins/showMeYourName";

const settings = definePluginSettings({
    showAtSymbol: {
        type: OptionType.BOOLEAN,
        description: "Whether the the @ symbol should be displayed on user mentions",
        default: true
    }
});

function DefaultRoleIcon() {
    return (
        <svg
            className="vc-mentionAvatars-icon vc-mentionAvatars-role-icon"
            xmlns="http://www.w3.org/2000/svg"
            viewBox="0 0 24 24"
            fill="currentColor"
        >
            <path
                d="M14 8.00598C14 10.211 12.206 12.006 10 12.006C7.795 12.006 6 10.211 6 8.00598C6 5.80098 7.794 4.00598 10 4.00598C12.206 4.00598 14 5.80098 14 8.00598ZM2 19.006C2 15.473 5.29 13.006 10 13.006C14.711 13.006 18 15.473 18 19.006V20.006H2V19.006Z"
            />
            <path
                d="M20.0001 20.006H22.0001V19.006C22.0001 16.4433 20.2697 14.4415 17.5213 13.5352C19.0621 14.9127 20.0001 16.8059 20.0001 19.006V20.006Z"
            />
            <path
                d="M14.8834 11.9077C16.6657 11.5044 18.0001 9.9077 18.0001 8.00598C18.0001 5.96916 16.4693 4.28218 14.4971 4.0367C15.4322 5.09511 16.0001 6.48524 16.0001 8.00598C16.0001 9.44888 15.4889 10.7742 14.6378 11.8102C14.7203 11.8418 14.8022 11.8743 14.8834 11.9077Z"
            />
        </svg>
    );
}

export default definePlugin({
    name: "MentionAvatars",
    description: "Shows user avatars and role icons inside mentions",
    authors: [Devs.Ven, Devs.SerStars],

    patches: [{
        find: ".USER_MENTION)",
        replacement: {
            match: /children:"@"\.concat\((null!=\i\?\i:\i)\)(?<=\.useName\((\i)\).+?)/,
            replace: "children:$self.renderUsername({props:arguments[0],username:$1,user:$2})"
        }
    },
    {
        find: ".ROLE_MENTION)",
        replacement: {
            match: /children:\[\i&&.{0,100}className:\i.roleDot,.{0,200},\i(?=\])/,
            replace: "$&,$self.renderRoleIcon(arguments[0])"
        }
    }],

    settings,

    renderUsername: ErrorBoundary.wrap(({ props, user, username }: { props: any, user: User, username: string; }) => {
        const [isHovering, setIsHovering] = useState(false);
        const usr = user || UserStore.getUser(props.userId);

        const nameContent = Vencord.Settings.plugins.ShowMeYourName.enabled
            ? renderedUsername(props)
            : <>{getUsernameString(username)}</>;

        return (
            <span
                onMouseEnter={() => setIsHovering(true)}
                onMouseLeave={() => setIsHovering(false)}
                className="vc-mentionAvatars-container"
            >
                {usr && (
                    <img
                        src={usr.getAvatarURL(SelectedGuildStore.getGuildId(), 16, isHovering)}
                        className="vc-mentionAvatars-icon"
                        style={{ borderRadius: "50%" }}
                    />
                )}
                {nameContent}
            </span>
        );
    }, { noop: true }),

    renderRoleIcon: ErrorBoundary.wrap(({ roleId, guildId }: { roleId: string, guildId: string; }) => {
        // Discord uses Role Mentions for uncached users because .... idk
        if (!roleId) return null;

        const role = GuildRoleStore.getRole(guildId, roleId);

        if (!role?.icon) return <DefaultRoleIcon />;

        return (
            <img
                className="vc-mentionAvatars-icon vc-mentionAvatars-role-icon"
                src={`${location.protocol}//${window.GLOBAL_ENV.CDN_HOST}/role-icons/${roleId}/${role.icon}.webp?size=24&quality=lossless`}
            />
        );
    }, { noop: true }),
});

function getUsernameString(username: string) {
    return settings.store.showAtSymbol
        ? `@${username}`
        : username;
}<|MERGE_RESOLUTION|>--- conflicted
+++ resolved
@@ -10,11 +10,7 @@
 import ErrorBoundary from "@components/ErrorBoundary";
 import { Devs } from "@utils/constants";
 import definePlugin, { OptionType } from "@utils/types";
-<<<<<<< HEAD
-import { GuildStore, SelectedGuildStore, UserStore, useState } from "@webpack/common";
-=======
 import { GuildRoleStore, SelectedGuildStore, useState } from "@webpack/common";
->>>>>>> f6d92e50
 import { User } from "discord-types/general";
 import { renderedUsername } from "plugins/showMeYourName";
 
