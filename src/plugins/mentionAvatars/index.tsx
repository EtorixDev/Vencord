--- conflicted
+++ resolved
@@ -11,11 +11,7 @@
 import { Devs } from "@utils/constants";
 import definePlugin, { OptionType } from "@utils/types";
 import { User } from "@vencord/discord-types";
-<<<<<<< HEAD
-import { GuildRoleStore, SelectedGuildStore, UserStore, useState } from "@webpack/common";
-=======
 import { GuildRoleStore, SelectedGuildStore, useState } from "@webpack/common";
->>>>>>> 1c58992b
 import { JSX } from "react";
 
 const settings = definePluginSettings({
@@ -56,11 +52,7 @@
         find: ".USER_MENTION)",
         replacement: {
             match: /children:"@"\.concat\((null!=\i\?\i:\i)\)(?<=\.useName\((\i)\).+?)/,
-<<<<<<< HEAD
-            replace: "children:$self.renderUsername({props:arguments[0],username:$1,user:$2,showMeYourNameMention:typeof showMeYourNameMention!=='undefined'?showMeYourNameMention:undefined})"
-=======
             replace: "children:$self.renderUsername({username:$1,user:$2,showMeYourNameMention:typeof showMeYourNameMention!=='undefined'?showMeYourNameMention:undefined})"
->>>>>>> 1c58992b
         }
     },
     {
@@ -73,13 +65,8 @@
 
     settings,
 
-<<<<<<< HEAD
-    renderUsername: ErrorBoundary.wrap(({ props, user, username, showMeYourNameMention }: { props: any, user: User, username: string, showMeYourNameMention: JSX.Element | null | undefined; }) => {
-=======
     renderUsername: ErrorBoundary.wrap(({ user, username, showMeYourNameMention }: { user: User, username: string, showMeYourNameMention: JSX.Element | null | undefined; }) => {
->>>>>>> 1c58992b
         const [isHovering, setIsHovering] = useState(false);
-        const usr = user || UserStore.getUser(props.userId);
 
         const nameContent = Vencord.Settings.plugins.ShowMeYourName.enabled && showMeYourNameMention
             ? showMeYourNameMention : <>{getUsernameString(username)}</>;
@@ -90,15 +77,9 @@
                 onMouseLeave={() => setIsHovering(false)}
                 className="vc-mentionAvatars-container"
             >
-<<<<<<< HEAD
-                {usr && (
-                    <img
-                        src={usr.getAvatarURL(SelectedGuildStore.getGuildId(), 16, isHovering)}
-=======
                 {user && (
                     <img
                         src={user.getAvatarURL(SelectedGuildStore.getGuildId(), 16, isHovering)}
->>>>>>> 1c58992b
                         className="vc-mentionAvatars-icon"
                         style={{ borderRadius: "50%" }}
                     />
