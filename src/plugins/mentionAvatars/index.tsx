/*
 * Vencord, a Discord client mod
 * Copyright (c) 2024 Vendicated and contributors
 * SPDX-License-Identifier: GPL-3.0-or-later
 */

import "./styles.css";

import { definePluginSettings } from "@api/Settings";
import ErrorBoundary from "@components/ErrorBoundary";
import { Devs } from "@utils/constants";
import definePlugin, { OptionType } from "@utils/types";
import { SelectedGuildStore, useState } from "@webpack/common";
import { User } from "discord-types/general";

<<<<<<< HEAD
export const settings = definePluginSettings({
    hideAtSymbol: {
        type: OptionType.BOOLEAN,
        description: "Whether the the @-symbol should be hidden.",
=======
const settings = definePluginSettings({
    showAtSymbol: {
        type: OptionType.BOOLEAN,
        description: "Whether the the @ symbol should be displayed",
>>>>>>> b013967b
        default: true
    }
});

export default definePlugin({
    name: "MentionAvatars",
    description: "Shows user avatars inside mentions",
    authors: [Devs.Ven, Devs.Luna],
    patches: [{
        find: ".USER_MENTION)",
        replacement: {
            match: /children:"@"\.concat\((null!=\i\?\i:\i)\)(?<=\.useName\((\i)\).+?)/,
            replace: "children:$self.renderUsername({username:$1,user:$2})"
        }
    }],
<<<<<<< HEAD
    settings,
=======

    settings,

>>>>>>> b013967b
    renderUsername: ErrorBoundary.wrap((props: { user: User, username: string; }) => {
        const { user, username } = props;
        const [isHovering, setIsHovering] = useState(false);

        if (!user) return <>{getUsernameString(username)}</>;

        return (
            <span
                onMouseEnter={() => setIsHovering(true)}
                onMouseLeave={() => setIsHovering(false)}
            >
                <img src={user.getAvatarURL(SelectedGuildStore.getGuildId(), 16, isHovering)} className="vc-mentionAvatars-avatar" />
                {getUsernameString(username)}
            </span>
        );
    }, { noop: true })
<<<<<<< HEAD
});

function getUsernameString(username: string) {
    if (settings.store.hideAtSymbol) return username;
    return `@${username}`;
=======

});

function getUsernameString(username: string) {
    return settings.store.showAtSymbol
        ? `@${username}`
        : username;
>>>>>>> b013967b
}<|MERGE_RESOLUTION|>--- conflicted
+++ resolved
@@ -13,17 +13,10 @@
 import { SelectedGuildStore, useState } from "@webpack/common";
 import { User } from "discord-types/general";
 
-<<<<<<< HEAD
-export const settings = definePluginSettings({
-    hideAtSymbol: {
-        type: OptionType.BOOLEAN,
-        description: "Whether the the @-symbol should be hidden.",
-=======
 const settings = definePluginSettings({
     showAtSymbol: {
         type: OptionType.BOOLEAN,
         description: "Whether the the @ symbol should be displayed",
->>>>>>> b013967b
         default: true
     }
 });
@@ -39,13 +32,9 @@
             replace: "children:$self.renderUsername({username:$1,user:$2})"
         }
     }],
-<<<<<<< HEAD
-    settings,
-=======
 
     settings,
 
->>>>>>> b013967b
     renderUsername: ErrorBoundary.wrap((props: { user: User, username: string; }) => {
         const { user, username } = props;
         const [isHovering, setIsHovering] = useState(false);
@@ -62,13 +51,6 @@
             </span>
         );
     }, { noop: true })
-<<<<<<< HEAD
-});
-
-function getUsernameString(username: string) {
-    if (settings.store.hideAtSymbol) return username;
-    return `@${username}`;
-=======
 
 });
 
@@ -76,5 +58,4 @@
     return settings.store.showAtSymbol
         ? `@${username}`
         : username;
->>>>>>> b013967b
 }