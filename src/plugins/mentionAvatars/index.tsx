--- conflicted
+++ resolved
@@ -10,14 +10,9 @@
 import ErrorBoundary from "@components/ErrorBoundary";
 import { Devs } from "@utils/constants";
 import definePlugin, { OptionType } from "@utils/types";
-<<<<<<< HEAD
+import { User } from "@vencord/discord-types";
 import { GuildRoleStore, SelectedGuildStore, UserStore, useState } from "@webpack/common";
-import { User } from "discord-types/general";
 import { renderedUsername } from "plugins/showMeYourName";
-=======
-import { User } from "@vencord/discord-types";
-import { GuildRoleStore, SelectedGuildStore, useState } from "@webpack/common";
->>>>>>> 6787e980
 
 const settings = definePluginSettings({
     showAtSymbol: {
