/*
 * Vencord, a modification for Discord's desktop app
 * Copyright (c) 2023 Vendicated and contributors
 *
 * This program is free software: you can redistribute it and/or modify
 * it under the terms of the GNU General Public License as published by
 * the Free Software Foundation, either version 3 of the License, or
 * (at your option) any later version.
 *
 * This program is distributed in the hope that it will be useful,
 * but WITHOUT ANY WARRANTY; without even the implied warranty of
 * MERCHANTABILITY or FITNESS FOR A PARTICULAR PURPOSE.  See the
 * GNU General Public License for more details.
 *
 * You should have received a copy of the GNU General Public License
 * along with this program.  If not, see <https://www.gnu.org/licenses/>.
*/

import "./styles.css";

import { definePluginSettings } from "@api/Settings";
import ErrorBoundary from "@components/ErrorBoundary";
import { CopyIcon, LinkIcon } from "@components/Icons";
import { Devs } from "@utils/constants";
import { copyWithToast } from "@utils/misc";
import definePlugin, { OptionType } from "@utils/types";
import { findByCodeLazy, findByPropsLazy } from "@webpack";
import { Tooltip, UserProfileStore } from "@webpack/common";
import { User } from "discord-types/general";

import { VerifiedIcon } from "./VerifiedIcon";

const useLegacyPlatformType: (platform: string) => string = findByCodeLazy(".TWITTER_LEGACY:");
const platforms: { get(type: string): ConnectionPlatform; } = findByPropsLazy("isSupported", "getByUrl");
const getProfileThemeProps = findByCodeLazy(".getPreviewThemeColors", "primaryColor:");

const enum Spacing {
    COMPACT,
    COZY,
    ROOMY
}
const getSpacingPx = (spacing: Spacing | undefined) => (spacing ?? Spacing.COMPACT) * 2 + 4;

const settings = definePluginSettings({
    iconSize: {
        type: OptionType.NUMBER,
        description: "Icon size (px)",
        default: 32
    },
    iconSpacing: {
        type: OptionType.SELECT,
        description: "Icon margin",
        default: Spacing.COZY,
        options: [
            { label: "Compact", value: Spacing.COMPACT },
            { label: "Cozy", value: Spacing.COZY }, // US Spelling :/
            { label: "Roomy", value: Spacing.ROOMY }
        ]
    }
});

interface Connection {
    type: string;
    id: string;
    name: string;
    verified: boolean;
}

interface ConnectionPlatform {
    getPlatformUserUrl(connection: Connection): string;
    icon: { lightSVG: string, darkSVG: string; };
}

const profilePopoutComponent = ErrorBoundary.wrap(
    (props: { user: User; displayProfile?: any; }) => (
        <ConnectionsComponent
            {...props}
            id={props.user.id}
            theme={getProfileThemeProps(props).theme}
        />
    ),
    { noop: true }
);

function ConnectionsComponent({ id, theme }: { id: string, theme: string; }) {
    const profile = UserProfileStore.getUserProfile(id);
    if (!profile)
        return null;

    const connections: Connection[] = profile.connectedAccounts;
    if (!connections?.length)
        return null;

<<<<<<< HEAD
    const connectionsContainer = (
        <div style={{
            marginTop: !simplified ? "8px" : undefined,
=======
    return (
        <Flex style={{
>>>>>>> 44c84634
            gap: getSpacingPx(settings.store.iconSpacing),
            flexWrap: "wrap"
        }}>
            <Text
                tag="h2"
                variant="eyebrow"
                style={{
                    color: "var(--header-primary)",
                    marginBottom: "4px"
                }}
            >
                Connections
            </Text>
            {connections.map(connection => <CompactConnectionComponent connection={connection} theme={theme} />)}
        </div>
    );
<<<<<<< HEAD

    if (simplified)
        return connectionsContainer;

    return (
        <Section>
            {connectionsContainer}
        </Section>
    );
=======
>>>>>>> 44c84634
}

function CompactConnectionComponent({ connection, theme }: { connection: Connection, theme: string; }) {
    const platform = platforms.get(useLegacyPlatformType(connection.type));
    const url = platform.getPlatformUserUrl?.(connection);

    const img = (
        <img
            aria-label={connection.name}
            src={theme === "light" ? platform.icon.lightSVG : platform.icon.darkSVG}
            style={{
                width: settings.store.iconSize,
                height: settings.store.iconSize
            }}
        />
    );

    const TooltipIcon = url ? LinkIcon : CopyIcon;

    return (
        <Tooltip
            text={
                <span className="vc-sc-tooltip">
                    <span className="vc-sc-connection-name">{connection.name}</span>
                    {connection.verified && <VerifiedIcon />}
                    <TooltipIcon height={16} width={16} />
                </span>
            }
            key={connection.id}
        >
            {tooltipProps =>
                url
                    ? <a
                        {...tooltipProps}
                        className="vc-user-connection"
                        href={url}
                        target="_blank"
                        onClick={e => {
                            if (Vencord.Plugins.isPluginEnabled("OpenInApp")) {
                                const OpenInApp = Vencord.Plugins.plugins.OpenInApp as any as typeof import("../openInApp").default;
                                // handleLink will .preventDefault() if applicable
                                OpenInApp.handleLink(e.currentTarget, e);
                            }
                        }}
                    >
                        {img}
                    </a>
                    : <button
                        {...tooltipProps}
                        className="vc-user-connection"
                        onClick={() => copyWithToast(connection.name)}
                    >
                        {img}
                    </button>

            }
        </Tooltip>
    );
}

export default definePlugin({
    name: "ShowConnections",
    description: "Show connected accounts in user popouts",
    authors: [Devs.TheKodeToad],
    settings,

    patches: [
        {
            find: '"BiteSizeProfileBody"',
            replacement: {
                match: /currentUser:\i,guild:\i}\)(?<=user:(\i),bio:null==(\i)\?.+?)/,
                replace: "$&,$self.profilePopoutComponent({ user: $1, displayProfile: $2 })"
            }
        }
    ],

    profilePopoutComponent,
});<|MERGE_RESOLUTION|>--- conflicted
+++ resolved
@@ -20,6 +20,7 @@
 
 import { definePluginSettings } from "@api/Settings";
 import ErrorBoundary from "@components/ErrorBoundary";
+import { Flex } from "@components/Flex";
 import { CopyIcon, LinkIcon } from "@components/Icons";
 import { Devs } from "@utils/constants";
 import { copyWithToast } from "@utils/misc";
@@ -91,42 +92,14 @@
     if (!connections?.length)
         return null;
 
-<<<<<<< HEAD
-    const connectionsContainer = (
-        <div style={{
-            marginTop: !simplified ? "8px" : undefined,
-=======
     return (
         <Flex style={{
->>>>>>> 44c84634
             gap: getSpacingPx(settings.store.iconSpacing),
             flexWrap: "wrap"
         }}>
-            <Text
-                tag="h2"
-                variant="eyebrow"
-                style={{
-                    color: "var(--header-primary)",
-                    marginBottom: "4px"
-                }}
-            >
-                Connections
-            </Text>
             {connections.map(connection => <CompactConnectionComponent connection={connection} theme={theme} />)}
-        </div>
+        </Flex>
     );
-<<<<<<< HEAD
-
-    if (simplified)
-        return connectionsContainer;
-
-    return (
-        <Section>
-            {connectionsContainer}
-        </Section>
-    );
-=======
->>>>>>> 44c84634
 }
 
 function CompactConnectionComponent({ connection, theme }: { connection: Connection, theme: string; }) {
