--- conflicted
+++ resolved
@@ -65,12 +65,7 @@
                 return { content: `/${tag.name}` };
             }
 
-<<<<<<< HEAD
-            if (Settings.plugins.MessageTags.clyde) sendBotMessage(ctx.channel.id, {
-                author,
-=======
             if (settings.store.clyde) sendBotMessage(ctx.channel.id, {
->>>>>>> 5c8ba6e5
                 content: `${EMOTE} The tag **${tag.name}** has been sent!`
             });
             return { content: tag.message.replaceAll("\\n", "\n") };
