/*
 * Vencord, a modification for Discord's desktop app
 * Copyright (c) 2023 Vendicated and contributors
 *
 * This program is free software: you can redistribute it and/or modify
 * it under the terms of the GNU General Public License as published by
 * the Free Software Foundation, either version 3 of the License, or
 * (at your option) any later version.
 *
 * This program is distributed in the hope that it will be useful,
 * but WITHOUT ANY WARRANTY; without even the implied warranty of
 * MERCHANTABILITY or FITNESS FOR A PARTICULAR PURPOSE.  See the
 * GNU General Public License for more details.
 *
 * You should have received a copy of the GNU General Public License
 * along with this program.  If not, see <https://www.gnu.org/licenses/>.
*/

import { definePluginSettings } from "@api/Settings";
import { enableStyle } from "@api/Styles";
import { Link } from "@components/Link";
import { Devs } from "@utils/constants";
import definePlugin, { OptionType } from "@utils/types";

import style from "./index.css?managed";

const API_URL = "https://usrbg.is-hardly.online/users";

interface UsrbgApiReturn {
<<<<<<< HEAD
    endpoint: string;
    bucket: string;
    prefix: string;
    users: { [id: string]: string; };
=======
    endpoint: string
    bucket: string
    prefix: string
    users: Record<string, string>
>>>>>>> dfb06e47
}

const settings = definePluginSettings({
    nitroFirst: {
        description: "Banner to use if both Nitro and USRBG banners are present",
        type: OptionType.SELECT,
        options: [
            { label: "Nitro banner", value: true, default: true },
            { label: "USRBG banner", value: false },
        ]
    },
    voiceBackground: {
        description: "Use USRBG banners as voice chat backgrounds",
        type: OptionType.BOOLEAN,
        default: true,
        restartNeeded: true
    }
});

export default definePlugin({
    name: "USRBG",
    description: "Displays user banners from USRBG, allowing anyone to get a banner without Nitro",
<<<<<<< HEAD
    authors: [Devs.AutumnVN, Devs.pylix, Devs.TheKodeToad, Devs.katlyn],
=======
    authors: [Devs.AutumnVN, Devs.katlyn, Devs.pylix, Devs.TheKodeToad],
>>>>>>> dfb06e47
    settings,
    patches: [
        {
            find: ".NITRO_BANNER,",
            replacement: [
                {
                    match: /(\i)\.premiumType/,
                    replace: "$self.premiumHook($1)||$&"
                },
                {
                    match: /(?<=function \i\((\i)\)\{)(?=var.{30,50},bannerSrc:)/,
                    replace: "$1.bannerSrc=$self.useBannerHook($1);"
                },
                {
                    match: /\?\(0,\i\.jsx\)\(\i,{type:\i,shown/,
                    replace: "&&$self.shouldShowBadge(arguments[0])$&"
                }
            ]
        },
        {
            find: "\"data-selenium-video-tile\":",
            predicate: () => settings.store.voiceBackground,
            replacement: [
                {
                    match: /(?<=function\((\i),\i\)\{)(?=let.{20,40},style:)/,
                    replace: "$1.style=$self.voiceBackgroundHook($1);"
                }
            ]
        }
    ],

    data: null as UsrbgApiReturn | null,

    settingsAboutComponent: () => {
        return (
            <Link href="https://github.com/AutumnVN/usrbg#how-to-request-your-own-usrbg-banner">CLICK HERE TO GET YOUR OWN BANNER</Link>
        );
    },

    voiceBackgroundHook({ className, participantUserId }: any) {
        if (className.includes("tile_")) {
            if (this.userHasBackground(participantUserId)) {
                return {
                    backgroundImage: `url(${this.getImageUrl(participantUserId)})`,
                    backgroundSize: "cover",
                    backgroundPosition: "center",
                    backgroundRepeat: "no-repeat"
                };
            }
        }
    },

    useBannerHook({ displayProfile, user }: any) {
        if (displayProfile?.banner && settings.store.nitroFirst) return;
        if (this.userHasBackground(user.id)) return this.getImageUrl(user.id);
    },

    premiumHook({ userId }: any) {
        if (this.userHasBackground(userId)) return 2;
    },

    shouldShowBadge({ displayProfile, user }: any) {
        return displayProfile?.banner && (!this.userHasBackground(user.id) || settings.store.nitroFirst);
    },

    userHasBackground(userId: string) {
<<<<<<< HEAD
        if (this.data === null) return false;
        return this.data.users[userId] !== undefined;
    },

    getImageUrl(userId: string): string | null {
        if (this.data == null) {
            return null;
        }

        const etag = this.data.users[userId];
        if (etag === undefined) {
            return null;
        }

        const { endpoint, bucket, prefix } = this.data;
=======
        return !!this.data?.users[userId];
    },

    getImageUrl(userId: string): string|null {
        if (!this.userHasBackground(userId)) return null;

        // We can assert that data exists because userHasBackground returned true
        const { endpoint, bucket, prefix, users: { [userId]: etag } } = this.data!;
>>>>>>> dfb06e47
        return `${endpoint}/${bucket}/${prefix}${userId}?${etag}`;
    },

    async start() {
        enableStyle(style);

        const res = await fetch(API_URL);
        if (res.ok) {
            this.data = await res.json();
        }
    }
});<|MERGE_RESOLUTION|>--- conflicted
+++ resolved
@@ -27,17 +27,10 @@
 const API_URL = "https://usrbg.is-hardly.online/users";
 
 interface UsrbgApiReturn {
-<<<<<<< HEAD
-    endpoint: string;
-    bucket: string;
-    prefix: string;
-    users: { [id: string]: string; };
-=======
     endpoint: string
     bucket: string
     prefix: string
     users: Record<string, string>
->>>>>>> dfb06e47
 }
 
 const settings = definePluginSettings({
@@ -60,11 +53,7 @@
 export default definePlugin({
     name: "USRBG",
     description: "Displays user banners from USRBG, allowing anyone to get a banner without Nitro",
-<<<<<<< HEAD
-    authors: [Devs.AutumnVN, Devs.pylix, Devs.TheKodeToad, Devs.katlyn],
-=======
     authors: [Devs.AutumnVN, Devs.katlyn, Devs.pylix, Devs.TheKodeToad],
->>>>>>> dfb06e47
     settings,
     patches: [
         {
@@ -131,32 +120,14 @@
     },
 
     userHasBackground(userId: string) {
-<<<<<<< HEAD
-        if (this.data === null) return false;
-        return this.data.users[userId] !== undefined;
+        return !!this.data?.users[userId];
     },
 
     getImageUrl(userId: string): string | null {
-        if (this.data == null) {
-            return null;
-        }
-
-        const etag = this.data.users[userId];
-        if (etag === undefined) {
-            return null;
-        }
-
-        const { endpoint, bucket, prefix } = this.data;
-=======
-        return !!this.data?.users[userId];
-    },
-
-    getImageUrl(userId: string): string|null {
         if (!this.userHasBackground(userId)) return null;
 
         // We can assert that data exists because userHasBackground returned true
         const { endpoint, bucket, prefix, users: { [userId]: etag } } = this.data!;
->>>>>>> dfb06e47
         return `${endpoint}/${bucket}/${prefix}${userId}?${etag}`;
     },
 
