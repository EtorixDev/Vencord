--- conflicted
+++ resolved
@@ -112,8 +112,6 @@
             execute: opts => ({
                 content: findOption(opts, "message", "") + " " + "o(≧▽≦)o",
             }),
-<<<<<<< HEAD
-=======
         },
         /*
         even more kaomoji
@@ -213,7 +211,6 @@
             execute: opts => ({
                 content: findOption(opts, "message", "") + " " + "⸜(｡˃ ᵕ ˂ )⸝♡",
             }),
->>>>>>> 4de91825
         }
     ]
 });