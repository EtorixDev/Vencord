/*
 * Vencord, a modification for Discord's desktop app
 * Copyright (c) 2023 Vendicated and contributors
 *
 * This program is free software: you can redistribute it and/or modify
 * it under the terms of the GNU General Public License as published by
 * the Free Software Foundation, either version 3 of the License, or
 * (at your option) any later version.
 *
 * This program is distributed in the hope that it will be useful,
 * but WITHOUT ANY WARRANTY; without even the implied warranty of
 * MERCHANTABILITY or FITNESS FOR A PARTICULAR PURPOSE.  See the
 * GNU General Public License for more details.
 *
 * You should have received a copy of the GNU General Public License
 * along with this program.  If not, see <https://www.gnu.org/licenses/>.
*/

<<<<<<< HEAD
=======
import "./style.css";

>>>>>>> f12335a3
import { addDecorator, removeDecorator } from "@api/MemberListDecorators";
import { definePluginSettings } from "@api/Settings";
import { Devs } from "@utils/constants";
import definePlugin, { OptionType } from "@utils/types";
<<<<<<< HEAD
import { findByCodeLazy, findStoreLazy } from "@webpack";
import { ChannelStore, GuildStore } from "@webpack/common";
import { User } from "discord-types/general";

import { VoiceChannelIndicator } from "./components/VoiceChannelIndicator";
import { VoiceChannelSection } from "./components/VoiceChannelSection";

const VoiceStateStore = findStoreLazy("VoiceStateStore");
const UserModalSection = findByCodeLazy("heading:", "subheading:", "scrollIntoView:");
=======

import { VoiceChannelIndicator } from "./components";
>>>>>>> f12335a3

const settings = definePluginSettings({
    showInUserProfileModal: {
        type: OptionType.BOOLEAN,
        description: "Show a user's Voice Channel indicator in their profile next to the name",
        default: true,
        restartNeeded: true
    },
<<<<<<< HEAD
    showVoiceChannelIndicator: {
        type: OptionType.BOOLEAN,
        description: "Indicator in the member list wether a user is in a voice channel",
=======
    showInVoiceMemberList: {
        type: OptionType.BOOLEAN,
        description: "Show a user's Voice Channel indicator in the member and DMs list",
>>>>>>> f12335a3
        default: true,
        restartNeeded: true
    }
});

<<<<<<< HEAD
interface UserProps {
    user: User;
}
interface VoiceChannelFieldProps {
    user: User;
    isPopout?: boolean;
}

const VoiceChannelField = ErrorBoundary.wrap(({ user, isPopout = false }: VoiceChannelFieldProps) => {
    const { channelId } = VoiceStateStore.getVoiceStateForUser(user.id) ?? {};
    if (!channelId) return null;

    const channel = ChannelStore.getChannel(channelId);
    if (!channel) return null;

    const guild = GuildStore.getGuild(channel.guild_id);

    if (!guild) return null; // When in DM call

    const result = `${guild.name} | ${channel.name}`;

    // when popout do padding and show header, when in modal no pad and no header
    return isPopout ? (
        <div style={{ padding: "4px 16px 8px" }}>
            <VoiceChannelSection
                channel={channel}
                label={result}
                showHeader
            />
        </div>
    ) : (
        <VoiceChannelSection
            channel={channel}
            label={result}
        />
    );
});

=======
>>>>>>> f12335a3
export default definePlugin({
    name: "UserVoiceShow",
    description: "Shows an indicator when a user is in a Voice Channel",
    authors: [Devs.LordElias, Devs.Nuckyz],
    settings,

<<<<<<< HEAD
    start() {
        VoiceStateStore.getAllVoiceStates(); // reduces api spam i hope

        addDecorator("uvs-indicator", props => {
            if (!props.user) return null;

            const { channelId } = VoiceStateStore.getVoiceStateForUser(props.user.id) ?? {};
            if (!channelId) return null;

            const channel = ChannelStore.getChannel(channelId);
            if (!channel) return null;

            const guild = GuildStore.getGuild(channel.guild_id);

            if (!guild) return null; // When in DM call

            const result = `${guild.name} | ${channel.name}`;

            return (
                <ErrorBoundary noop>
                    <VoiceChannelIndicator tooltipText={result} channel={channel}></VoiceChannelIndicator>
                </ErrorBoundary>
            );
        });
    },

    stop() {
        removeDecorator("uvs-indicator");
    },

    patchModal({ user }: UserProps) {
        if (!settings.store.showInUserProfileModal) return null;

        return (
            <UserModalSection heading="In a voice channel">
                <VoiceChannelField user={user} />
            </UserModalSection>
        );
    },

    patchPopout: ({ user }: UserProps) => {
        return (
            <VoiceChannelField user={user} isPopout />
        );
    },

    patches: [
        // in profile popout above message box
        {
            find: ":\"BITE_SIZE_POPOUT_RESTRICTED_BLOCKER_PROFILE",
            replacement: {
                match: /\(0,\i\.jsx\)\(\i\.\i,{user:\i,guildId:\i,channelId:\i,onClose:\i}\)\]}\),/,
                replace: "$self.patchPopout(arguments[0]),$&",
            }
        },
        // in profile modal
        {
            find: "action:\"PRESS_APP_CONNECTION\"",
            replacement: {
                // match: /scroller,children:\[/, // at very top
                match: /setLineClamp:!\d}\),/, // after bio
                replace: "$&$self.patchModal(arguments[0]),"
            }
        }
    ],
=======
    patches: [
        // User Popout, Full Size Profile, Direct Messages Side Profile
        {
            find: ".Messages.USER_PROFILE_LOAD_ERROR",
            replacement: {
                match: /(\.fetchError.+?\?)null/,
                replace: (_, rest) => `${rest}$self.VoiceChannelIndicator({userId:arguments[0]?.userId})`
            },
            predicate: () => settings.store.showInUserProfileModal
        },
        // To use without the MemberList decorator API
        /* // Guild Members List
        {
            find: ".lostPermission)",
            replacement: {
                match: /\.lostPermission\).+?(?=avatar:)/,
                replace: "$&children:[$self.VoiceChannelIndicator({userId:arguments[0]?.user?.id})],"
            },
            predicate: () => settings.store.showVoiceChannelIndicator
        },
        // Direct Messages List
        {
            find: "PrivateChannel.renderAvatar",
            replacement: {
                match: /\.Messages\.CLOSE_DM.+?}\)(?=])/,
                replace: "$&,$self.VoiceChannelIndicator({userId:arguments[0]?.user?.id})"
            },
            predicate: () => settings.store.showVoiceChannelIndicator
        }, */
        // Friends List
        {
            find: ".avatar,animate:",
            replacement: {
                match: /\.subtext,children:.+?}\)\]}\)(?=])/,
                replace: "$&,$self.VoiceChannelIndicator({userId:arguments[0]?.user?.id})"
            },
            predicate: () => settings.store.showInVoiceMemberList
        }
    ],

    start() {
        if (settings.store.showInVoiceMemberList) {
            addDecorator("UserVoiceShow", ({ user }) => user == null ? null : <VoiceChannelIndicator userId={user.id} />);
        }
    },

    stop() {
        removeDecorator("UserVoiceShow");
    },

    VoiceChannelIndicator
>>>>>>> f12335a3
});<|MERGE_RESOLUTION|>--- conflicted
+++ resolved
@@ -16,29 +16,14 @@
  * along with this program.  If not, see <https://www.gnu.org/licenses/>.
 */
 
-<<<<<<< HEAD
-=======
 import "./style.css";
 
->>>>>>> f12335a3
 import { addDecorator, removeDecorator } from "@api/MemberListDecorators";
 import { definePluginSettings } from "@api/Settings";
 import { Devs } from "@utils/constants";
 import definePlugin, { OptionType } from "@utils/types";
-<<<<<<< HEAD
-import { findByCodeLazy, findStoreLazy } from "@webpack";
-import { ChannelStore, GuildStore } from "@webpack/common";
-import { User } from "discord-types/general";
-
-import { VoiceChannelIndicator } from "./components/VoiceChannelIndicator";
-import { VoiceChannelSection } from "./components/VoiceChannelSection";
-
-const VoiceStateStore = findStoreLazy("VoiceStateStore");
-const UserModalSection = findByCodeLazy("heading:", "subheading:", "scrollIntoView:");
-=======
 
 import { VoiceChannelIndicator } from "./components";
->>>>>>> f12335a3
 
 const settings = definePluginSettings({
     showInUserProfileModal: {
@@ -47,134 +32,20 @@
         default: true,
         restartNeeded: true
     },
-<<<<<<< HEAD
-    showVoiceChannelIndicator: {
-        type: OptionType.BOOLEAN,
-        description: "Indicator in the member list wether a user is in a voice channel",
-=======
     showInVoiceMemberList: {
         type: OptionType.BOOLEAN,
         description: "Show a user's Voice Channel indicator in the member and DMs list",
->>>>>>> f12335a3
         default: true,
         restartNeeded: true
     }
 });
 
-<<<<<<< HEAD
-interface UserProps {
-    user: User;
-}
-interface VoiceChannelFieldProps {
-    user: User;
-    isPopout?: boolean;
-}
-
-const VoiceChannelField = ErrorBoundary.wrap(({ user, isPopout = false }: VoiceChannelFieldProps) => {
-    const { channelId } = VoiceStateStore.getVoiceStateForUser(user.id) ?? {};
-    if (!channelId) return null;
-
-    const channel = ChannelStore.getChannel(channelId);
-    if (!channel) return null;
-
-    const guild = GuildStore.getGuild(channel.guild_id);
-
-    if (!guild) return null; // When in DM call
-
-    const result = `${guild.name} | ${channel.name}`;
-
-    // when popout do padding and show header, when in modal no pad and no header
-    return isPopout ? (
-        <div style={{ padding: "4px 16px 8px" }}>
-            <VoiceChannelSection
-                channel={channel}
-                label={result}
-                showHeader
-            />
-        </div>
-    ) : (
-        <VoiceChannelSection
-            channel={channel}
-            label={result}
-        />
-    );
-});
-
-=======
->>>>>>> f12335a3
 export default definePlugin({
     name: "UserVoiceShow",
     description: "Shows an indicator when a user is in a Voice Channel",
     authors: [Devs.LordElias, Devs.Nuckyz],
     settings,
 
-<<<<<<< HEAD
-    start() {
-        VoiceStateStore.getAllVoiceStates(); // reduces api spam i hope
-
-        addDecorator("uvs-indicator", props => {
-            if (!props.user) return null;
-
-            const { channelId } = VoiceStateStore.getVoiceStateForUser(props.user.id) ?? {};
-            if (!channelId) return null;
-
-            const channel = ChannelStore.getChannel(channelId);
-            if (!channel) return null;
-
-            const guild = GuildStore.getGuild(channel.guild_id);
-
-            if (!guild) return null; // When in DM call
-
-            const result = `${guild.name} | ${channel.name}`;
-
-            return (
-                <ErrorBoundary noop>
-                    <VoiceChannelIndicator tooltipText={result} channel={channel}></VoiceChannelIndicator>
-                </ErrorBoundary>
-            );
-        });
-    },
-
-    stop() {
-        removeDecorator("uvs-indicator");
-    },
-
-    patchModal({ user }: UserProps) {
-        if (!settings.store.showInUserProfileModal) return null;
-
-        return (
-            <UserModalSection heading="In a voice channel">
-                <VoiceChannelField user={user} />
-            </UserModalSection>
-        );
-    },
-
-    patchPopout: ({ user }: UserProps) => {
-        return (
-            <VoiceChannelField user={user} isPopout />
-        );
-    },
-
-    patches: [
-        // in profile popout above message box
-        {
-            find: ":\"BITE_SIZE_POPOUT_RESTRICTED_BLOCKER_PROFILE",
-            replacement: {
-                match: /\(0,\i\.jsx\)\(\i\.\i,{user:\i,guildId:\i,channelId:\i,onClose:\i}\)\]}\),/,
-                replace: "$self.patchPopout(arguments[0]),$&",
-            }
-        },
-        // in profile modal
-        {
-            find: "action:\"PRESS_APP_CONNECTION\"",
-            replacement: {
-                // match: /scroller,children:\[/, // at very top
-                match: /setLineClamp:!\d}\),/, // after bio
-                replace: "$&$self.patchModal(arguments[0]),"
-            }
-        }
-    ],
-=======
     patches: [
         // User Popout, Full Size Profile, Direct Messages Side Profile
         {
@@ -226,5 +97,4 @@
     },
 
     VoiceChannelIndicator
->>>>>>> f12335a3
 });