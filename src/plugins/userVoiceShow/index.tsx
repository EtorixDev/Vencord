/*
 * Vencord, a modification for Discord's desktop app
 * Copyright (c) 2023 Vendicated and contributors
 *
 * This program is free software: you can redistribute it and/or modify
 * it under the terms of the GNU General Public License as published by
 * the Free Software Foundation, either version 3 of the License, or
 * (at your option) any later version.
 *
 * This program is distributed in the hope that it will be useful,
 * but WITHOUT ANY WARRANTY; without even the implied warranty of
 * MERCHANTABILITY or FITNESS FOR A PARTICULAR PURPOSE.  See the
 * GNU General Public License for more details.
 *
 * You should have received a copy of the GNU General Public License
 * along with this program.  If not, see <https://www.gnu.org/licenses/>.
*/

import { definePluginSettings } from "@api/Settings";
import ErrorBoundary from "@components/ErrorBoundary";
import { Devs } from "@utils/constants";
import definePlugin, { OptionType } from "@utils/types";
import { findStoreLazy } from "@webpack";
import { ChannelStore, GuildStore, UserStore } from "@webpack/common";
import { User } from "discord-types/general";

import { VoiceChannelSection } from "./components/VoiceChannelSection";

const VoiceStateStore = findStoreLazy("VoiceStateStore");

const settings = definePluginSettings({
    showInUserProfileModal: {
        type: OptionType.BOOLEAN,
        description: "Show a user's voice channel in their profile modal",
        default: true,
    },
    showVoiceChannelSectionHeader: {
        type: OptionType.BOOLEAN,
        description: 'Whether to show "IN A VOICE CHANNEL" above the join button',
        default: true,
    }
});

interface UserProps {
    user: User;
}

const VoiceChannelField = ErrorBoundary.wrap(({ user }: UserProps) => {
    const { channelId } = VoiceStateStore.getVoiceStateForUser(user.id) ?? {};
    if (!channelId) return null;

    const channel = ChannelStore.getChannel(channelId);
    if (!channel) return null;

    const guild = GuildStore.getGuild(channel.guild_id);

    if (!guild) return null; // When in DM call

    const result = `${guild.name} | ${channel.name}`;

    return (
        <VoiceChannelSection
            channel={channel}
            label={result}
            showHeader={settings.store.showVoiceChannelSectionHeader}
        />
    );
});

export default definePlugin({
    name: "UserVoiceShow",
    description: "Shows whether a User is currently in a voice channel somewhere in their profile",
    authors: [Devs.LordElias],
    settings,

    patchModal({ user }: UserProps) {
        if (!settings.store.showInUserProfileModal)
            return null;

        return (
            <div className="vc-uvs-modal-margin">
                <VoiceChannelField user={user} />
            </div>
        );
    },

    patchProfilePopout: ({ user }: UserProps) => {
        const isSelfUser = user.id === UserStore.getCurrentUser().id;
        return (
            <div className={isSelfUser ? "vc-uvs-popout-margin-self" : ""}>
                <VoiceChannelField user={user} />
            </div>
        );
    },

    patches: [
<<<<<<< HEAD
        // above message box
        {
            find: ".popularApplicationCommandIds,",
            replacement: {
                match: /(?<=,)(?=!\i&&!\i&&.{0,50}setNote:)/,
                replace: "$self.patchPopout(arguments[0]),",
            }
        },
        // below username
        {
            find: ".Messages.MUTUAL_GUILDS_WITH_END_COUNT", // Lazy Loaded
            replacement: {
                match: /\.body.+?displayProfile:\i}\),/,
                replace: "$&$self.patchModal(arguments[0]),",
            }
        }
=======
        // @TODO Maybe patch UserVoiceShow in simplified profile popout
        // @TODO Patch new profile modal
>>>>>>> 44c84634
    ],
});<|MERGE_RESOLUTION|>--- conflicted
+++ resolved
@@ -94,26 +94,7 @@
     },
 
     patches: [
-<<<<<<< HEAD
-        // above message box
-        {
-            find: ".popularApplicationCommandIds,",
-            replacement: {
-                match: /(?<=,)(?=!\i&&!\i&&.{0,50}setNote:)/,
-                replace: "$self.patchPopout(arguments[0]),",
-            }
-        },
-        // below username
-        {
-            find: ".Messages.MUTUAL_GUILDS_WITH_END_COUNT", // Lazy Loaded
-            replacement: {
-                match: /\.body.+?displayProfile:\i}\),/,
-                replace: "$&$self.patchModal(arguments[0]),",
-            }
-        }
-=======
         // @TODO Maybe patch UserVoiceShow in simplified profile popout
         // @TODO Patch new profile modal
->>>>>>> 44c84634
     ],
 });