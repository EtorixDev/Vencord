--- conflicted
+++ resolved
@@ -7,15 +7,9 @@
 import { classNameFactory } from "@api/Styles";
 import ErrorBoundary from "@components/ErrorBoundary";
 import { classes } from "@utils/misc";
-<<<<<<< HEAD
+import { Channel } from "@vencord/discord-types";
 import { filters, findByCodeLazy, findByPropsLazy, findComponentByCodeLazy, mapMangledModuleLazy } from "@webpack";
 import { ChannelRouter, ChannelStore, GuildStore, IconUtils, match, P, PermissionsBits, PermissionStore, React, showToast, Text, Toasts, Tooltip, useMemo, UserStore, useStateFromStores, VoiceStateStore } from "@webpack/common";
-import { Channel } from "discord-types/general";
-=======
-import { Channel } from "@vencord/discord-types";
-import { filters, findByCodeLazy, findByPropsLazy, findComponentByCodeLazy, findStoreLazy, mapMangledModuleLazy } from "@webpack";
-import { ChannelRouter, ChannelStore, GuildStore, IconUtils, match, P, PermissionsBits, PermissionStore, React, showToast, Text, Toasts, Tooltip, useMemo, UserStore, useStateFromStores } from "@webpack/common";
->>>>>>> 19f4d7cd
 
 const cl = classNameFactory("vc-uvs-");
 
