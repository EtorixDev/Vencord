--- conflicted
+++ resolved
@@ -223,7 +223,6 @@
         type: OptionType.BOOLEAN,
         default: false,
         description: "Hide the default \"@\" symbol before the name in mentions and replies. Only applied if either feature is enabled.",
-<<<<<<< HEAD
     },
     respectStreamerMode: {
         type: OptionType.BOOLEAN,
@@ -235,19 +234,6 @@
         default: true,
         description: "If any of the names are equivalent, remove them, leaving only the unique names.",
     },
-=======
-    },
-    respectStreamerMode: {
-        type: OptionType.BOOLEAN,
-        default: true,
-        description: "Truncate usernames in Streamer Mode as Discord does everywhere else.",
-    },
-    removeDuplicates: {
-        type: OptionType.BOOLEAN,
-        default: true,
-        description: "If any of the names are equivalent, remove them, leaving only the unique names.",
-    },
->>>>>>> 7933e4e7
     ignoreGradients: {
         type: OptionType.BOOLEAN,
         default: true,
@@ -263,7 +249,6 @@
         description: "The order to display usernames, nicknames, and display names. Use the following placeholders: {nick}, {display}, {user}. You can have up to three prefixes and three suffixes per name.",
         default: "{nick} [{display}] (@{user})",
         isValid: validTemplate,
-<<<<<<< HEAD
     },
     nicknameColor: {
         type: OptionType.STRING,
@@ -271,15 +256,6 @@
         default: "Role-25",
         isValid: validColor,
     },
-=======
-    },
-    nicknameColor: {
-        type: OptionType.STRING,
-        description: "The color to use for the nickname if it's not the first displayed. Leave blank for default. Accepts hex(a), rgb(a), or hsl(a) input. Use \"Role\" to follow the user's top role color. Use \"Role+-#\" to adjust the brightness by that percentage (ex: \"Role+15\")",
-        default: "Role-25",
-        isValid: validColor,
-    },
->>>>>>> 7933e4e7
     displayNameColor: {
         type: OptionType.STRING,
         description: "The color to use for the display name if it's not the first displayed. Leave blank for default. Accepts hex(a), rgb(a), or hsl(a) input. Use \"Role\" to follow the user's top role color. Use \"Role+-#\" to adjust the brightness by that percentage (ex: \"Role+15\")",
