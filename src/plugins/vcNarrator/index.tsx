--- conflicted
+++ resolved
@@ -16,20 +16,12 @@
  * along with this program.  If not, see <https://www.gnu.org/licenses/>.
 */
 
-<<<<<<< HEAD
-import { definePluginSettings, Settings } from "@api/Settings";
-=======
->>>>>>> 64dadcce
 import { ErrorCard } from "@components/ErrorCard";
 import { Devs } from "@utils/constants";
 import { Logger } from "@utils/Logger";
 import { Margins } from "@utils/margins";
 import { wordsToTitle } from "@utils/text";
-<<<<<<< HEAD
-import definePlugin, { OptionType, ReporterTestable } from "@utils/types";
-=======
 import definePlugin, { ReporterTestable } from "@utils/types";
->>>>>>> 64dadcce
 import { findByPropsLazy } from "@webpack";
 import { Button, ChannelStore, Forms, GuildMemberStore, SelectedChannelStore, SelectedGuildStore, useMemo, UserStore } from "@webpack/common";
 import { ReactElement } from "react";
@@ -48,129 +40,18 @@
 
 const VoiceStateStore = findByPropsLazy("getVoiceStatesForChannel", "getCurrentClientVoiceChannelId");
 
-function getVoices(): Promise<SpeechSynthesisVoice[]> {
-    return new Promise(resolve => {
-        let voices: SpeechSynthesisVoice[] = window.speechSynthesis.getVoices();
-        if (voices.length) {
-            resolve(voices);
-            return;
-        }
-
-        window.speechSynthesis.onvoiceschanged = () => {
-            voices = window.speechSynthesis.getVoices();
-            resolve(voices);
-        };
-    });
-}
-getVoices().then(resolvedVoices => {
-    const voiceList = resolvedVoices.map(v => ({
-        label: v.name,
-        value: v.voiceURI,
-        default: v.default
-    }));
-    // @ts-ignore
-    settings.def.voice.options.push(...voiceList);
-});
-
-const settings = definePluginSettings({
-    voice: {
-        type: OptionType.SELECT,
-        description: "Narrator Voice",
-        options: [],
-    },
-    volume: {
-        type: OptionType.SLIDER,
-        description: "Narrator Volume",
-        default: 1,
-        markers: [0, 0.25, 0.5, 0.75, 1],
-        stickToMarkers: false
-    },
-    rate: {
-        type: OptionType.SLIDER,
-        description: "Narrator Speed",
-        default: 1,
-        markers: [0.1, 0.5, 1, 2, 5, 10],
-        stickToMarkers: false
-    },
-    sayOwnName: {
-        description: "Say own name",
-        type: OptionType.BOOLEAN,
-        default: false
-    },
-    latinOnly: {
-        description: "Strip non latin characters from names before saying them",
-        type: OptionType.BOOLEAN,
-        default: false
-    },
-    joinMessage: {
-        type: OptionType.STRING,
-        description: "Join Message",
-        default: "{{USER}} joined"
-    },
-    leaveMessage: {
-        type: OptionType.STRING,
-        description: "Leave Message",
-        default: "{{USER}} left"
-    },
-    moveMessage: {
-        type: OptionType.STRING,
-        description: "Move Message",
-        default: "{{USER}} moved to {{CHANNEL}}"
-    },
-    muteMessage: {
-        type: OptionType.STRING,
-        description: "Mute Message (only self for now)",
-        default: "{{USER}} muted"
-    },
-    unmuteMessage: {
-        type: OptionType.STRING,
-        description: "Unmute Message (only self for now)",
-        default: "{{USER}} unmuted"
-    },
-    deafenMessage: {
-        type: OptionType.STRING,
-        description: "Deafen Message (only self for now)",
-        default: "{{USER}} deafened"
-    },
-    undeafenMessage: {
-        type: OptionType.STRING,
-        description: "Undeafen Message (only self for now)",
-        default: "{{USER}} undeafened"
-    }
-});
-
 // Mute/Deaf for other people than you is commented out, because otherwise someone can spam it and it will be annoying
 // Filtering out events is not as simple as just dropping duplicates, as otherwise mute, unmute, mute would
 // not say the second mute, which would lead you to believe they're unmuted
 
-<<<<<<< HEAD
-function speak(text: string) {
-=======
 function speak(text: string, { volume, rate } = settings.store) {
->>>>>>> 64dadcce
     if (!text) return;
 
-    const set = settings.store;
-
     const speech = new SpeechSynthesisUtterance(text);
-<<<<<<< HEAD
-    let voice = speechSynthesis.getVoices().find(v => v.voiceURI === settings.store.voice);
-    if (!voice) {
-        new Logger("VcNarrator").error(`Voice "${settings.store.voice}" not found. Resetting to default.`);
-        voice = speechSynthesis.getVoices().find(v => v.default);
-        if (!voice) return; // This should never happen
-        // @ts-ignore
-        settings.store.voice = voice.voiceURI;
-    }
-    speech.voice = voice!;
-    speech.volume = settings.store.volume;
-    speech.rate = settings.store.rate;
-=======
     const voice = getCurrentVoice();
     speech.voice = voice!;
     speech.volume = volume;
     speech.rate = rate;
->>>>>>> 64dadcce
     speechSynthesis.speak(speech);
 }
 
@@ -208,23 +89,16 @@
         if (channelId) return [oldChannelId ? "move" : "join", channelId];
         if (oldChannelId) return ["leave", oldChannelId];
     }
+
     return ["", ""];
 }
 
 function playSample(tempSettings: any, type: string) {
-<<<<<<< HEAD
-    const settingsobj = Object.assign({}, settings.store, tempSettings);
-    const currentUser = UserStore.getCurrentUser();
-    const myGuildId = SelectedGuildStore.getGuildId();
-
-    speak(formatText(settingsobj[type + "Message"], currentUser.username, "general", (currentUser as any).globalName ?? currentUser.username, GuildMemberStore.getNick(myGuildId, currentUser.id) ?? currentUser.username));
-=======
     const s = Object.assign({}, settings.plain, tempSettings);
     const currentUser = UserStore.getCurrentUser();
     const myGuildId = SelectedGuildStore.getGuildId();
 
     speak(formatText(s[type + "Message"], currentUser.username, "general", (currentUser as any).globalName ?? currentUser.username, GuildMemberStore.getNick(myGuildId, currentUser.id) ?? currentUser.username), s);
->>>>>>> 64dadcce
 }
 
 export default definePlugin({
@@ -232,13 +106,9 @@
     description: "Announces when users join, leave, or move voice channels via narrator",
     authors: [Devs.Ven],
     reporterTestable: ReporterTestable.None,
-<<<<<<< HEAD
+
     settings,
-=======
-
-    settings,
-
->>>>>>> 64dadcce
+
     flux: {
         VOICE_STATE_UPDATES({ voiceStates }: { voiceStates: VoiceState[]; }) {
             const myGuildId = SelectedGuildStore.getGuildId();
@@ -290,17 +160,13 @@
     },
 
     start() {
-        console.log(settings.store.voice);
         if (typeof speechSynthesis === "undefined" || speechSynthesis.getVoices().length === 0) {
             new Logger("VcNarrator").warn(
                 "SpeechSynthesis not supported or no Narrator voices found. Thus, this plugin will not work. Check my Settings for more info"
             );
             return;
         }
-<<<<<<< HEAD
-=======
-
->>>>>>> 64dadcce
+
     },
 
     settingsAboutComponent({ tempSettings: s }) {
@@ -310,11 +176,7 @@
         }, []);
 
         const types = useMemo(
-<<<<<<< HEAD
-            () => Object.keys(settings.store!).filter(k => k.endsWith("Message")).map(k => k.slice(0, -7)),
-=======
             () => Object.keys(settings.def).filter(k => k.endsWith("Message")).map(k => k.slice(0, -7)),
->>>>>>> 64dadcce
             [],
         );
 
