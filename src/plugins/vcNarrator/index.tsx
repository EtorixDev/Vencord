/*
 * Vencord, a modification for Discord's desktop app
 * Copyright (c) 2023 Vendicated and contributors
 *
 * This program is free software: you can redistribute it and/or modify
 * it under the terms of the GNU General Public License as published by
 * the Free Software Foundation, either version 3 of the License, or
 * (at your option) any later version.
 *
 * This program is distributed in the hope that it will be useful,
 * but WITHOUT ANY WARRANTY; without even the implied warranty of
 * MERCHANTABILITY or FITNESS FOR A PARTICULAR PURPOSE.  See the
 * GNU General Public License for more details.
 *
 * You should have received a copy of the GNU General Public License
 * along with this program.  If not, see <https://www.gnu.org/licenses/>.
*/

import { Settings } from "@api/Settings";
import { ErrorCard } from "@components/ErrorCard";
import { Devs } from "@utils/constants";
import { Logger } from "@utils/Logger";
import { Margins } from "@utils/margins";
import { wordsToTitle } from "@utils/text";
<<<<<<< HEAD
import definePlugin, { OptionType, PluginOptionsItem } from "@utils/types";
import { findStoreLazy } from "@webpack";
=======
import definePlugin, { OptionType, PluginOptionsItem, ReporterTestable } from "@utils/types";
import { findByPropsLazy } from "@webpack";
>>>>>>> 9a9c1b04
import { Button, ChannelStore, Forms, GuildMemberStore, SelectedChannelStore, SelectedGuildStore, useMemo, UserStore } from "@webpack/common";
import { VoiceState } from "@webpack/types";

const VoiceStateStore = findStoreLazy("VoiceStateStore");

// Mute/Deaf for other people than you is commented out, because otherwise someone can spam it and it will be annoying
// Filtering out events is not as simple as just dropping duplicates, as otherwise mute, unmute, mute would
// not say the second mute, which would lead you to believe they're unmuted

function speak(text: string, settings: any = Settings.plugins.VcNarrator) {
    if (!text) return;

    const speech = new SpeechSynthesisUtterance(text);
    let voice = speechSynthesis.getVoices().find(v => v.voiceURI === settings.voice);
    if (!voice) {
        new Logger("VcNarrator").error(`Voice "${settings.voice}" not found. Resetting to default.`);
        voice = speechSynthesis.getVoices().find(v => v.default);
        settings.voice = voice?.voiceURI;
        if (!voice) return; // This should never happen
    }
    speech.voice = voice!;
    speech.volume = settings.volume;
    speech.rate = settings.rate;
    speechSynthesis.speak(speech);
}

function clean(str: string) {
    const replacer = Settings.plugins.VcNarrator.latinOnly
        ? /[^\p{Script=Latin}\p{Number}\p{Punctuation}\s]/gu
        : /[^\p{Letter}\p{Number}\p{Punctuation}\s]/gu;

    return str.normalize("NFKC")
        .replace(replacer, "")
        .replace(/_{2,}/g, "_")
        .trim();
}

function formatText(str: string, user: string, channel: string, displayName: string, nickname: string) {
    return str
        .replaceAll("{{USER}}", clean(user) || (user ? "Someone" : ""))
        .replaceAll("{{CHANNEL}}", clean(channel) || "channel")
        .replaceAll("{{DISPLAY_NAME}}", clean(displayName) || (displayName ? "Someone" : ""))
        .replaceAll("{{NICKNAME}}", clean(nickname) || (nickname ? "Someone" : ""));
}

/*
let StatusMap = {} as Record<string, {
    mute: boolean;
    deaf: boolean;
}>;
*/

// For every user, channelId and oldChannelId will differ when moving channel.
// Only for the local user, channelId and oldChannelId will be the same when moving channel,
// for some ungodly reason
let myLastChannelId: string | undefined;

function getTypeAndChannelId({ channelId, oldChannelId }: VoiceState, isMe: boolean) {
    if (isMe && channelId !== myLastChannelId) {
        oldChannelId = myLastChannelId;
        myLastChannelId = channelId;
    }

    if (channelId !== oldChannelId) {
        if (channelId) return [oldChannelId ? "move" : "join", channelId];
        if (oldChannelId) return ["leave", oldChannelId];
    }
    /*
    if (channelId) {
        if (deaf || selfDeaf) return ["deafen", channelId];
        if (mute || selfMute) return ["mute", channelId];
        const oldStatus = StatusMap[userId];
        if (oldStatus.deaf) return ["undeafen", channelId];
        if (oldStatus.mute) return ["unmute", channelId];
    }
    */
    return ["", ""];
}

/*
function updateStatuses(type: string, { deaf, mute, selfDeaf, selfMute, userId, channelId }: VoiceState, isMe: boolean) {
    if (isMe && (type === "join" || type === "move")) {
        StatusMap = {};
        const states = VoiceStateStore.getVoiceStatesForChannel(channelId!) as Record<string, VoiceState>;
        for (const userId in states) {
            const s = states[userId];
            StatusMap[userId] = {
                mute: s.mute || s.selfMute,
                deaf: s.deaf || s.selfDeaf
            };
        }
        return;
    }

    if (type === "leave" || (type === "move" && channelId !== SelectedChannelStore.getVoiceChannelId())) {
        if (isMe)
            StatusMap = {};
        else
            delete StatusMap[userId];

        return;
    }

    StatusMap[userId] = {
        deaf: deaf || selfDeaf,
        mute: mute || selfMute
    };
}
*/

function playSample(tempSettings: any, type: string) {
    const settings = Object.assign({}, Settings.plugins.VcNarrator, tempSettings);
    const currentUser = UserStore.getCurrentUser();
    const myGuildId = SelectedGuildStore.getGuildId();

    speak(formatText(settings[type + "Message"], currentUser.username, "general", (currentUser as any).globalName ?? currentUser.username, GuildMemberStore.getNick(myGuildId, currentUser.id) ?? currentUser.username), settings);
}

export default definePlugin({
    name: "VcNarrator",
    description: "Announces when users join, leave, or move voice channels via narrator",
    authors: [Devs.Ven],
    reporterTestable: ReporterTestable.None,

    flux: {
        VOICE_STATE_UPDATES({ voiceStates }: { voiceStates: VoiceState[]; }) {
            const myGuildId = SelectedGuildStore.getGuildId();
            const myChanId = SelectedChannelStore.getVoiceChannelId();
            const myId = UserStore.getCurrentUser().id;

            if (ChannelStore.getChannel(myChanId!)?.type === 13 /* Stage Channel */) return;

            for (const state of voiceStates) {
                const { userId, channelId, oldChannelId } = state;
                const isMe = userId === myId;
                if (!isMe) {
                    if (!myChanId) continue;
                    if (channelId !== myChanId && oldChannelId !== myChanId) continue;
                }

                const [type, id] = getTypeAndChannelId(state, isMe);
                if (!type) continue;

                const template = Settings.plugins.VcNarrator[type + "Message"];
                const user = isMe && !Settings.plugins.VcNarrator.sayOwnName ? "" : UserStore.getUser(userId).username;
                const displayName = user && ((UserStore.getUser(userId) as any).globalName ?? user);
                const nickname = user && (GuildMemberStore.getNick(myGuildId, userId) ?? user);
                const channel = ChannelStore.getChannel(id).name;

                speak(formatText(template, user, channel, displayName, nickname));

                // updateStatuses(type, state, isMe);
            }
        },

        AUDIO_TOGGLE_SELF_MUTE() {
            const chanId = SelectedChannelStore.getVoiceChannelId()!;
            const s = VoiceStateStore.getVoiceStateForChannel(chanId) as VoiceState;
            if (!s) return;

            const event = s.mute || s.selfMute ? "unmute" : "mute";
            speak(formatText(Settings.plugins.VcNarrator[event + "Message"], "", ChannelStore.getChannel(chanId).name, "", ""));
        },

        AUDIO_TOGGLE_SELF_DEAF() {
            const chanId = SelectedChannelStore.getVoiceChannelId()!;
            const s = VoiceStateStore.getVoiceStateForChannel(chanId) as VoiceState;
            if (!s) return;

            const event = s.deaf || s.selfDeaf ? "undeafen" : "deafen";
            speak(formatText(Settings.plugins.VcNarrator[event + "Message"], "", ChannelStore.getChannel(chanId).name, "", ""));
        }
    },

    start() {
        if (typeof speechSynthesis === "undefined" || speechSynthesis.getVoices().length === 0) {
            new Logger("VcNarrator").warn(
                "SpeechSynthesis not supported or no Narrator voices found. Thus, this plugin will not work. Check my Settings for more info"
            );
            return;
        }

    },

    optionsCache: null as Record<string, PluginOptionsItem> | null,

    get options() {
        return this.optionsCache ??= {
            voice: {
                type: OptionType.SELECT,
                description: "Narrator Voice",
                options: window.speechSynthesis?.getVoices().map(v => ({
                    label: v.name,
                    value: v.voiceURI,
                    default: v.default
                })) ?? []
            },
            volume: {
                type: OptionType.SLIDER,
                description: "Narrator Volume",
                default: 1,
                markers: [0, 0.25, 0.5, 0.75, 1],
                stickToMarkers: false
            },
            rate: {
                type: OptionType.SLIDER,
                description: "Narrator Speed",
                default: 1,
                markers: [0.1, 0.5, 1, 2, 5, 10],
                stickToMarkers: false
            },
            sayOwnName: {
                description: "Say own name",
                type: OptionType.BOOLEAN,
                default: false
            },
            latinOnly: {
                description: "Strip non latin characters from names before saying them",
                type: OptionType.BOOLEAN,
                default: false
            },
            joinMessage: {
                type: OptionType.STRING,
                description: "Join Message",
                default: "{{USER}} joined"
            },
            leaveMessage: {
                type: OptionType.STRING,
                description: "Leave Message",
                default: "{{USER}} left"
            },
            moveMessage: {
                type: OptionType.STRING,
                description: "Move Message",
                default: "{{USER}} moved to {{CHANNEL}}"
            },
            muteMessage: {
                type: OptionType.STRING,
                description: "Mute Message (only self for now)",
                default: "{{USER}} Muted"
            },
            unmuteMessage: {
                type: OptionType.STRING,
                description: "Unmute Message (only self for now)",
                default: "{{USER}} unmuted"
            },
            deafenMessage: {
                type: OptionType.STRING,
                description: "Deafen Message (only self for now)",
                default: "{{USER}} deafened"
            },
            undeafenMessage: {
                type: OptionType.STRING,
                description: "Undeafen Message (only self for now)",
                default: "{{USER}} undeafened"
            }
        };
    },

    settingsAboutComponent({ tempSettings: s }) {
        const [hasVoices, hasEnglishVoices] = useMemo(() => {
            const voices = speechSynthesis.getVoices();
            return [voices.length !== 0, voices.some(v => v.lang.startsWith("en"))];
        }, []);

        const types = useMemo(
            () => Object.keys(Vencord.Plugins.plugins.VcNarrator.options!).filter(k => k.endsWith("Message")).map(k => k.slice(0, -7)),
            [],
        );

        let errorComponent: React.ReactElement | null = null;
        if (!hasVoices) {
            let error = "No narrator voices found. ";
            error += navigator.platform?.toLowerCase().includes("linux")
                ? "Install speech-dispatcher or espeak and run Discord with the --enable-speech-dispatcher flag"
                : "Try installing some in the Narrator settings of your Operating System";
            errorComponent = <ErrorCard>{error}</ErrorCard>;
        } else if (!hasEnglishVoices) {
            errorComponent = <ErrorCard>You don't have any English voices installed, so the narrator might sound weird</ErrorCard>;
        }

        return (
            <Forms.FormSection>
                <Forms.FormText>
                    You can customise the spoken messages below. You can disable specific messages by setting them to nothing
                </Forms.FormText>
                <Forms.FormText>
                    The special placeholders <code>{"{{USER}}"}</code>, <code>{"{{DISPLAY_NAME}}"}</code>, <code>{"{{NICKNAME}}"}</code> and <code>{"{{CHANNEL}}"}</code>{" "}
                    will be replaced with the user's name (nothing if it's yourself), the user's display name, the user's nickname on current server and the channel's name respectively
                </Forms.FormText>
                {hasEnglishVoices && (
                    <>
                        <Forms.FormTitle className={Margins.top20} tag="h3">Play Example Sounds</Forms.FormTitle>
                        <div
                            style={{
                                display: "grid",
                                gridTemplateColumns: "repeat(4, 1fr)",
                                gap: "1rem",
                            }}
                            className={"vc-narrator-buttons"}
                        >
                            {types.map(t => (
                                <Button key={t} onClick={() => playSample(s, t)}>
                                    {wordsToTitle([t])}
                                </Button>
                            ))}
                        </div>
                    </>
                )}
                {errorComponent}
            </Forms.FormSection>
        );
    }
});<|MERGE_RESOLUTION|>--- conflicted
+++ resolved
@@ -22,17 +22,21 @@
 import { Logger } from "@utils/Logger";
 import { Margins } from "@utils/margins";
 import { wordsToTitle } from "@utils/text";
-<<<<<<< HEAD
-import definePlugin, { OptionType, PluginOptionsItem } from "@utils/types";
-import { findStoreLazy } from "@webpack";
-=======
 import definePlugin, { OptionType, PluginOptionsItem, ReporterTestable } from "@utils/types";
 import { findByPropsLazy } from "@webpack";
->>>>>>> 9a9c1b04
 import { Button, ChannelStore, Forms, GuildMemberStore, SelectedChannelStore, SelectedGuildStore, useMemo, UserStore } from "@webpack/common";
-import { VoiceState } from "@webpack/types";
-
-const VoiceStateStore = findStoreLazy("VoiceStateStore");
+
+interface VoiceState {
+    userId: string;
+    channelId?: string;
+    oldChannelId?: string;
+    deaf: boolean;
+    mute: boolean;
+    selfDeaf: boolean;
+    selfMute: boolean;
+}
+
+const VoiceStateStore = findByPropsLazy("getVoiceStatesForChannel", "getCurrentClientVoiceChannelId");
 
 // Mute/Deaf for other people than you is commented out, because otherwise someone can spam it and it will be annoying
 // Filtering out events is not as simple as just dropping duplicates, as otherwise mute, unmute, mute would
