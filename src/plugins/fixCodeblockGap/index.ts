--- conflicted
+++ resolved
@@ -13,11 +13,7 @@
     authors: [Devs.Grzesiek11],
     patches: [
         {
-<<<<<<< HEAD
-            find: ".Messages.UNKNOWN_ROLE_PLACEHOLDER",
-=======
             find: String.raw`/^${"```"}(?:([a-z0-9_+\-.#]+?)\n)?\n*([^\n][^]*?)\n*${"```"}`,
->>>>>>> e79430ca
             replacement: {
                 match: String.raw`/^${"```"}(?:([a-z0-9_+\-.#]+?)\n)?\n*([^\n][^]*?)\n*${"```"}`,
                 replace: "$&\\n?",
