--- conflicted
+++ resolved
@@ -25,13 +25,8 @@
 import { Margins } from "@utils/margins";
 import { ModalContent, ModalHeader, ModalRoot, openModalLazy } from "@utils/modal";
 import definePlugin from "@utils/types";
-<<<<<<< HEAD
 import { findByCodeLazy } from "@webpack";
-import { Constants, EmojiStore, FluxDispatcher, Forms, GuildStore, Menu, PermissionsBits, PermissionStore, React, RestAPI, StickerStore, Toasts, Tooltip, UserStore } from "@webpack/common";
-=======
-import { findByCodeLazy, findStoreLazy } from "@webpack";
-import { Constants, EmojiStore, FluxDispatcher, Forms, GuildStore, IconUtils, Menu, PermissionsBits, PermissionStore, React, RestAPI, Toasts, Tooltip, UserStore } from "@webpack/common";
->>>>>>> c653e361
+import { Constants, EmojiStore, FluxDispatcher, Forms, GuildStore, IconUtils, Menu, PermissionsBits, PermissionStore, React, RestAPI, StickerStore, Toasts, Tooltip, UserStore } from "@webpack/common";
 import { Guild } from "discord-types/general";
 import { Promisable } from "type-fest";
 
