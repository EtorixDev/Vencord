/*
 * Vencord, a modification for Discord's desktop app
 * Copyright (c) 2022 Vendicated and contributors
 *
 * This program is free software: you can redistribute it and/or modify
 * it under the terms of the GNU General Public License as published by
 * the Free Software Foundation, either version 3 of the License, or
 * (at your option) any later version.
 *
 * This program is distributed in the hope that it will be useful,
 * but WITHOUT ANY WARRANTY; without even the implied warranty of
 * MERCHANTABILITY or FITNESS FOR A PARTICULAR PURPOSE.  See the
 * GNU General Public License for more details.
 *
 * You should have received a copy of the GNU General Public License
 * along with this program.  If not, see <https://www.gnu.org/licenses/>.
*/

import { definePluginSettings, migratePluginSetting } from "@api/Settings";
import { Devs } from "@utils/constants";
import { runtimeHashMessageKey } from "@utils/intlHash";
import { Logger } from "@utils/Logger";
import definePlugin, { OptionType } from "@utils/types";
<<<<<<< HEAD
import { findByPropsLazy } from "@webpack";
import { i18n, MessageStore } from "@webpack/common";
import { Message } from "discord-types/general";

const RelationshipStore = findByPropsLazy("getFriendIDs", "isBlocked");

=======
import { i18n, RelationshipStore } from "@webpack/common";
import { Message } from "discord-types/general";

>>>>>>> 7779e5a1
interface MessageDeleteProps {
    // Internal intl message for BLOCKED_MESSAGE_COUNT
    collapsedReason: () => any;
}

// Remove this migration once enough time has passed
migratePluginSetting("NoBlockedMessages", "ignoreMessages", "ignoreBlockedMessages");
const settings = definePluginSettings({
    ignoreMessages: {
        description: "Completely ignores incoming messages from blocked and ignored (if enabled) users",
        type: OptionType.BOOLEAN,
        default: false,
        restartNeeded: true
    },
    hideRepliesToBlockedMessages: {
        description: "Hides replies to blocked messages.",
        type: OptionType.BOOLEAN,
        default: false,
        restartNeeded: false,
    },
    applyToIgnoredUsers: {
        description: "Additionally apply to 'ignored' users",
        type: OptionType.BOOLEAN,
        default: true,
        restartNeeded: false
    }
});

export default definePlugin({
    name: "NoBlockedMessages",
    description: "Hides all blocked/ignored messages from chat completely",
    authors: [Devs.rushii, Devs.Samu, Devs.jamesbt365],
    settings,

    patches: [
        {
            find: ".__invalid_blocked,",
            replacement: [
                {
                    match: /let{expanded:\i,[^}]*?collapsedReason[^}]*}/,
                    replace: "if($self.shouldHide(arguments[0]))return null;$&"
                }
            ]
        },
        ...[
            '"MessageStore"',
            '"ReadStateStore"'
        ].map(find => ({
            find,
            predicate: () => settings.store.ignoreMessages,
            replacement: [
                {
                    match: /(?<=function (\i)\((\i)\){)(?=.*MESSAGE_CREATE:\1)/,
                    replace: (_, _funcName, props) => `if($self.shouldIgnoreMessage(${props}.message)||$self.isReplyToBlocked(${props}.message))return;`
                }
            ]
        })),
        {
            find: "referencedUsernameProfile,referencedAvatarProfile",
            replacement: [
                {
                    match: /CUSTOM_GIFT.*?=(?=\(0,\i.jsx\)\(\i.\i\i)/,
                    replace: "$&!$self.isReplyToBlocked(arguments[0].message)&&",
                }
            ],
        },
    ],

    shouldIgnoreMessage(message: Message) {
        try {
            if (RelationshipStore.isBlocked(message.author.id)) {
                return true;
            }
            return settings.store.applyToIgnoredUsers && RelationshipStore.isIgnored(message.author.id);
        } catch (e) {
            new Logger("NoBlockedMessages").error("Failed to check if user is blocked or ignored:", e);
            return false;
        }
    },

    shouldHide(props: MessageDeleteProps): boolean {
        try {
            const collapsedReason = props.collapsedReason();
            const blockedReason = i18n.t[runtimeHashMessageKey("BLOCKED_MESSAGE_COUNT")]();
            const ignoredReason = settings.store.applyToIgnoredUsers
                ? i18n.t[runtimeHashMessageKey("IGNORED_MESSAGE_COUNT")]()
                : null;

            return collapsedReason === blockedReason || collapsedReason === ignoredReason;
        } catch (e) {
            console.error(e);
            return false;
        }
    },

    isReplyToBlocked(message: Message) {
        if (!settings.store.hideRepliesToBlockedMessages) return false;
        try {
            const { messageReference } = message;
            if (!messageReference) return false;

            const replyMessage = MessageStore.getMessage(messageReference.channel_id, messageReference.message_id);

            return replyMessage ? this.isBlocked(replyMessage) : false;
        } catch (e) {
            new Logger("NoBlockedMessages").error("Failed to check if referenced message is blocked:", e);
        }
    }
});<|MERGE_RESOLUTION|>--- conflicted
+++ resolved
@@ -21,18 +21,9 @@
 import { runtimeHashMessageKey } from "@utils/intlHash";
 import { Logger } from "@utils/Logger";
 import definePlugin, { OptionType } from "@utils/types";
-<<<<<<< HEAD
-import { findByPropsLazy } from "@webpack";
-import { i18n, MessageStore } from "@webpack/common";
+import { i18n, MessageStore, RelationshipStore } from "@webpack/common";
 import { Message } from "discord-types/general";
 
-const RelationshipStore = findByPropsLazy("getFriendIDs", "isBlocked");
-
-=======
-import { i18n, RelationshipStore } from "@webpack/common";
-import { Message } from "discord-types/general";
-
->>>>>>> 7779e5a1
 interface MessageDeleteProps {
     // Internal intl message for BLOCKED_MESSAGE_COUNT
     collapsedReason: () => any;
