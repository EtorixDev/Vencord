--- conflicted
+++ resolved
@@ -21,13 +21,8 @@
 import { runtimeHashMessageKey } from "@utils/intlHash";
 import { Logger } from "@utils/Logger";
 import definePlugin, { OptionType } from "@utils/types";
-<<<<<<< HEAD
+import { Message } from "@vencord/discord-types";
 import { i18n, MessageStore, RelationshipStore } from "@webpack/common";
-import { Message } from "discord-types/general";
-=======
-import { Message } from "@vencord/discord-types";
-import { i18n, RelationshipStore } from "@webpack/common";
->>>>>>> 19f4d7cd
 
 interface MessageDeleteProps {
     // Internal intl message for BLOCKED_MESSAGE_COUNT
