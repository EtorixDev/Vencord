/*
 * Vencord, a modification for Discord's desktop app
 * Copyright (c) 2022 Vendicated and contributors
 *
 * This program is free software: you can redistribute it and/or modify
 * it under the terms of the GNU General Public License as published by
 * the Free Software Foundation, either version 3 of the License, or
 * (at your option) any later version.
 *
 * This program is distributed in the hope that it will be useful,
 * but WITHOUT ANY WARRANTY; without even the implied warranty of
 * MERCHANTABILITY or FITNESS FOR A PARTICULAR PURPOSE.  See the
 * GNU General Public License for more details.
 *
 * You should have received a copy of the GNU General Public License
 * along with this program.  If not, see <https://www.gnu.org/licenses/>.
*/

import { definePluginSettings } from "@api/Settings";
import { Devs } from "@utils/constants";
import { runtimeHashMessageKey } from "@utils/intlHash";
import { Logger } from "@utils/Logger";
import definePlugin, { OptionType } from "@utils/types";
import { findByPropsLazy } from "@webpack";
import { i18n, MessageStore } from "@webpack/common";
import { Message } from "discord-types/general";

const RelationshipStore = findByPropsLazy("getRelationships", "isBlocked");

const settings = definePluginSettings({
    ignoreBlockedMessages: {
        description: "Completely ignores (recent) incoming messages from blocked users (locally).",
        type: OptionType.BOOLEAN,
        default: false,
        restartNeeded: true,
    },
    hideRepliesToBlockedMessages: {
        description: "Hides replies to blocked messages.",
        type: OptionType.BOOLEAN,
        default: false,
        restartNeeded: false,
    },
});

interface MessageDeleteProps {
    // Internal intl message for BLOCKED_MESSAGE_COUNT
    collapsedReason: () => any;
}

export default definePlugin({
    name: "NoBlockedMessages",
    description: "Hides all blocked messages from chat completely.",
    authors: [Devs.rushii, Devs.Samu, Devs.Elvyra],
    settings,

    patches: [
        {
            find: "#{intl::BLOCKED_MESSAGES_HIDE}",
            replacement: [
                {
                    match: /let\{[^}]*collapsedReason[^}]*\}/,
                    replace: "if($self.shouldHide(arguments[0]))return null;$&"
                }
            ]
        },
        ...[
            '"MessageStore"',
            '"ReadStateStore"'
        ].map(find => ({
            find,
            predicate: () => settings.store.ignoreBlockedMessages === true,
            replacement: [
                {
<<<<<<< HEAD
                    match: /(?<=MESSAGE_CREATE:function\((\i)\){)/,
                    replace: (_, props) => `if($self.isBlocked(${props}.message)||$self.isReplyToBlocked(${props}.message))return;`
=======
                    match: /(?<=function (\i)\((\i)\){)(?=.*MESSAGE_CREATE:\1)/,
                    replace: (_, _funcName, props) => `if($self.isBlocked(${props}.message))return;`
>>>>>>> 2dc8c2bf
                }
            ]
        })),
        {
            find: "referencedUsernameProfile,referencedAvatarProfile",
            replacement: [
                {
                    match: /CUSTOM_GIFT.*?=(?=\(0,\i.jsx\)\(\i.FocusRing)/,
                    replace: "$&!$self.isReplyToBlocked(arguments[0].message)&&",
                }
            ],
        },
    ],

    isReplyToBlocked(message: Message) {
        if (!settings.store.hideRepliesToBlockedMessages) return false;
        try {
            const { messageReference } = message;
            if (!messageReference) return false;

            const replyMessage = MessageStore.getMessage(messageReference.channel_id, messageReference.message_id);

            return replyMessage ? this.isBlocked(replyMessage) : false;
        } catch (e) {
            new Logger("NoBlockedMessages").error("Failed to check if referenced message is blocked:", e);
        }
    },

    isBlocked(message: Message) {
        try {
            return RelationshipStore.isBlocked(message.author.id);
        } catch (e) {
            new Logger("NoBlockedMessages").error("Failed to check if user is blocked:", e);
        }
    },

    shouldHide(props: MessageDeleteProps) {
        try {
            return props.collapsedReason() === i18n.t[runtimeHashMessageKey("BLOCKED_MESSAGE_COUNT")]();
        } catch (e) {
            new Logger("NoBlockedMessages").error("Failed to hide blocked message:", e);
        }
        return false;
    }
});<|MERGE_RESOLUTION|>--- conflicted
+++ resolved
@@ -71,13 +71,8 @@
             predicate: () => settings.store.ignoreBlockedMessages === true,
             replacement: [
                 {
-<<<<<<< HEAD
-                    match: /(?<=MESSAGE_CREATE:function\((\i)\){)/,
-                    replace: (_, props) => `if($self.isBlocked(${props}.message)||$self.isReplyToBlocked(${props}.message))return;`
-=======
                     match: /(?<=function (\i)\((\i)\){)(?=.*MESSAGE_CREATE:\1)/,
                     replace: (_, _funcName, props) => `if($self.isBlocked(${props}.message))return;`
->>>>>>> 2dc8c2bf
                 }
             ]
         })),
