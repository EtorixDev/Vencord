.vc-clientTheme-settings {
    display: flex;
    flex-direction: column;
}

.vc-clientTheme-container {
    display: flex;
    flex-direction: row;
    justify-content: space-between;
}

.vc-clientTheme-labels {
    display: flex;
    flex-direction: column;
    justify-content: flex-start;
}

<<<<<<< HEAD
.client-theme-container>[class^="colorSwatch"]>[class^="swatch"] {
=======
.vc-clientTheme-container [class^="swatch"] {
>>>>>>> 6cccb54f
    border: thin solid var(--background-modifier-accent) !important;
}

.vc-clientTheme-warning-text {
    color: var(--text-danger);
}

.vc-clientTheme-contrast-warning {
    background-color: var(--background-primary);
    padding: 0.5rem;
    border-radius: .5rem;
    display: flex;
    flex-direction: row;
    justify-content: space-between;
    align-items: center;
}<|MERGE_RESOLUTION|>--- conflicted
+++ resolved
@@ -15,11 +15,7 @@
     justify-content: flex-start;
 }
 
-<<<<<<< HEAD
-.client-theme-container>[class^="colorSwatch"]>[class^="swatch"] {
-=======
 .vc-clientTheme-container [class^="swatch"] {
->>>>>>> 6cccb54f
     border: thin solid var(--background-modifier-accent) !important;
 }
 
