/*
 * Vencord, a modification for Discord's desktop app
 * Copyright (c) 2022 Vendicated and contributors
 *
 * This program is free software: you can redistribute it and/or modify
 * it under the terms of the GNU General Public License as published by
 * the Free Software Foundation, either version 3 of the License, or
 * (at your option) any later version.
 *
 * This program is distributed in the hope that it will be useful,
 * but WITHOUT ANY WARRANTY; without even the implied warranty of
 * MERCHANTABILITY or FITNESS FOR A PARTICULAR PURPOSE.  See the
 * GNU General Public License for more details.
 *
 * You should have received a copy of the GNU General Public License
 * along with this program.  If not, see <https://www.gnu.org/licenses/>.
*/

import { Devs } from "@utils/constants";
import definePlugin from "@utils/types";

export default definePlugin({
    name: "ServerListAPI",
    authors: [Devs.kemo],
    description: "Api required for plugins that modify the server list",
    patches: [
        {
            find: "#{intl::DISCODO_DISABLED}",
            replacement: {
                match: /(?<=#{intl::DISCODO_DISABLED}.+?return)(\(.{0,75}?tutorialContainer.+?}\))(?=}function)/,
                replace: "[$1].concat(Vencord.Api.ServerList.renderAll(Vencord.Api.ServerList.ServerListRenderPosition.Above))"
            }
        },
        {
<<<<<<< HEAD
            find: "#{intl::SERVERS}),gap:\"xs\",children:",
            replacement: [
                {
                    match: /(?<=#{intl::SERVERS}\),gap:"xs",children:)(\i\.map\(.{10,50}?)(}\))/,
                    replace: "Vencord.Api.ServerList.renderAll(Vencord.Api.ServerList.ServerListRenderPosition.In).concat($1)$2"
                },
                {
                    match: /children:.{0,2000}?\{\}\)\]/,
                    replace: "$&.concat(Vencord.Api.ServerList.renderAll(Vencord.Api.ServerList.ServerListRenderPosition.Below))"
                }
            ]
=======
            find: ".setGuildsTree(",
            replacement: {
                match: /(?<=#{intl::SERVERS}\),gap:"xs",children:)\i\.map\(.{0,50}\.length\)/,
                replace: "Vencord.Api.ServerList.renderAll(Vencord.Api.ServerList.ServerListRenderPosition.In).concat($&)"
            }
>>>>>>> cf78ddcf
        }
    ]
});<|MERGE_RESOLUTION|>--- conflicted
+++ resolved
@@ -32,25 +32,17 @@
             }
         },
         {
-<<<<<<< HEAD
-            find: "#{intl::SERVERS}),gap:\"xs\",children:",
+            find: ".setGuildsTree(",
             replacement: [
                 {
-                    match: /(?<=#{intl::SERVERS}\),gap:"xs",children:)(\i\.map\(.{10,50}?)(}\))/,
-                    replace: "Vencord.Api.ServerList.renderAll(Vencord.Api.ServerList.ServerListRenderPosition.In).concat($1)$2"
+                    match: /(?<=#{intl::SERVERS}\),gap:"xs",children:)\i\.map\(.{0,50}\.length\)/,
+                    replace: "Vencord.Api.ServerList.renderAll(Vencord.Api.ServerList.ServerListRenderPosition.In).concat($&)"
                 },
                 {
-                    match: /children:.{0,2000}?\{\}\)\]/,
+                    match: /lastTargetNode.{0,50}\{\}\)\]/,
                     replace: "$&.concat(Vencord.Api.ServerList.renderAll(Vencord.Api.ServerList.ServerListRenderPosition.Below))"
                 }
             ]
-=======
-            find: ".setGuildsTree(",
-            replacement: {
-                match: /(?<=#{intl::SERVERS}\),gap:"xs",children:)\i\.map\(.{0,50}\.length\)/,
-                replace: "Vencord.Api.ServerList.renderAll(Vencord.Api.ServerList.ServerListRenderPosition.In).concat($&)"
-            }
->>>>>>> cf78ddcf
         }
     ]
 });