/*
 * Vencord, a modification for Discord's desktop app
 * Copyright (c) 2022 Vendicated and contributors
 *
 * This program is free software: you can redistribute it and/or modify
 * it under the terms of the GNU General Public License as published by
 * the Free Software Foundation, either version 3 of the License, or
 * (at your option) any later version.
 *
 * This program is distributed in the hope that it will be useful,
 * but WITHOUT ANY WARRANTY; without even the implied warranty of
 * MERCHANTABILITY or FITNESS FOR A PARTICULAR PURPOSE.  See the
 * GNU General Public License for more details.
 *
 * You should have received a copy of the GNU General Public License
 * along with this program.  If not, see <https://www.gnu.org/licenses/>.
*/

import "./fixDiscordBadgePadding.css";

import { _getBadges, BadgePosition, BadgeUserArgs, ProfileBadge } from "@api/Badges";
import ErrorBoundary from "@components/ErrorBoundary";
import { openContributorModal } from "@components/PluginSettings/ContributorModal";
import { isEquicordDonor } from "@components/VencordSettings/VencordTab";
import { Devs } from "@utils/constants";
import { Logger } from "@utils/Logger";
<<<<<<< HEAD
import { isEquicordPluginDev, isPluginDev } from "@utils/misc";
=======
import { Margins } from "@utils/margins";
import { shouldShowContributorBadge } from "@utils/misc";
import { closeModal, ModalContent, ModalFooter, ModalHeader, ModalRoot, openModal } from "@utils/modal";
>>>>>>> b706d539
import definePlugin from "@utils/types";
import { Toasts, UserStore } from "@webpack/common";
import { User } from "discord-types/general";

import { EquicordDonorModal, VencordDonorModal } from "./modals";

const CONTRIBUTOR_BADGE = "https://vencord.dev/assets/favicon.png";
const EQUICORD_CONTRIBUTOR_BADGE = "https://i.imgur.com/57ATLZu.png";
const EQUICORD_DONOR_BADGE = "https://cdn.nest.rip/uploads/78cb1e77-b7a6-4242-9089-e91f866159bf.png";

const ContributorBadge: ProfileBadge = {
    description: "Vencord Contributor",
    image: CONTRIBUTOR_BADGE,
    position: BadgePosition.START,
    shouldShow: ({ userId }) => shouldShowContributorBadge(userId),
    onClick: (_, { userId }) => openContributorModal(UserStore.getUser(userId))
};

const EquicordContributorBadge: ProfileBadge = {
    description: "Equicord Contributor",
    image: EQUICORD_CONTRIBUTOR_BADGE,
    position: BadgePosition.START,
    shouldShow: ({ userId }) => isEquicordPluginDev(userId),
    onClick: (_, { userId }) => openContributorModal(UserStore.getUser(userId))
};

const EquicordDonorBadge: ProfileBadge = {
    description: "Equicord Donor",
    image: EQUICORD_DONOR_BADGE,
    position: BadgePosition.START,
    shouldShow: ({ userId }) => {
        const donorBadges = EquicordDonorBadges[userId]?.map(badge => badge.badge);
        const hasDonorBadge = donorBadges?.includes("https://cdn.nest.rip/uploads/78cb1e77-b7a6-4242-9089-e91f866159bf.png");
        return isEquicordDonor(userId) && !hasDonorBadge;
    },
    onClick: () => {
        return EquicordDonorModal();
    }
};

let DonorBadges = {} as Record<string, Array<Record<"tooltip" | "badge", string>>>;
let EquicordDonorBadges = {} as Record<string, Array<Record<"tooltip" | "badge", string>>>;

async function loadBadges(url: string, noCache = false) {
    const init = {} as RequestInit;
    if (noCache) init.cache = "no-cache";

    return await fetch(url, init).then(r => r.json());
}

async function loadAllBadges(noCache = false) {
    const vencordBadges = await loadBadges("https://badges.vencord.dev/badges.json", noCache);
    const equicordBadges = await loadBadges("https://equicord.org/badges.json", noCache);

    DonorBadges = vencordBadges;
    EquicordDonorBadges = equicordBadges;
}

let intervalId: any;

export default definePlugin({
    name: "BadgeAPI",
    description: "API to add badges to users.",
    authors: [Devs.Megu, Devs.Ven, Devs.TheSun],
    required: true,
    patches: [
        {
            find: ".MODAL]:26",
            replacement: {
                match: /(?=;return 0===(\i)\.length\?)(?<=(\i)\.useMemo.+?)/,
                replace: ";$1=$2.useMemo(()=>[...$self.getBadges(arguments[0].displayProfile),...$1],[$1])"
            }
        },
        {
            find: "#{intl::PROFILE_USER_BADGES}",
            replacement: [
                {
                    match: /(alt:" ","aria-hidden":!0,src:)(.+?)(?=,)(?<=href:(\i)\.link.+?)/,
                    replace: (_, rest, originalSrc, badge) => `...${badge}.props,${rest}${badge}.image??(${originalSrc})`
                },
                {
                    match: /(?<="aria-label":(\i)\.description,.{0,200})children:/,
                    replace: "children:$1.component?$self.renderBadgeComponent({...$1}) :"
                },
                // conditionally override their onClick with badge.onClick if it exists
                {
                    match: /href:(\i)\.link/,
                    replace: "...($1.onClick&&{onClick:vcE=>$1.onClick(vcE,$1)}),$&"
                }
            ]
        }
    ],

    // for access from the console or other plugins
    get DonorBadges() {
        return DonorBadges;
    },

    get EquicordDonorBadges() {
        return EquicordDonorBadges;
    },

    toolboxActions: {
        async "Refetch Badges"() {
            await loadAllBadges(true);
            Toasts.show({
                id: Toasts.genId(),
                message: "Successfully refetched badges!",
                type: Toasts.Type.SUCCESS
            });
        }
    },

    userProfileBadges: [ContributorBadge, EquicordContributorBadge, EquicordDonorBadge],

    async start() {
        await loadAllBadges();
        clearInterval(intervalId);
        intervalId = setInterval(loadAllBadges, 1000 * 60 * 30); // 30 minutes
    },

    async stop() {
        clearInterval(intervalId);
    },

    getBadges(props: { userId: string; user?: User; guildId: string; }) {
        if (!props) return [];

        try {
            props.userId ??= props.user?.id!;

            return _getBadges(props);
        } catch (e) {
            new Logger("BadgeAPI#hasBadges").error(e);
            return [];
        }
    },

    renderBadgeComponent: ErrorBoundary.wrap((badge: ProfileBadge & BadgeUserArgs) => {
        const Component = badge.component!;
        return <Component {...badge} />;
    }, { noop: true }),


    getDonorBadges(userId: string) {
        return DonorBadges[userId]?.map(badge => ({
            image: badge.badge,
            description: badge.tooltip,
            position: BadgePosition.START,
            props: {
                style: {
                    borderRadius: "50%",
                    transform: "scale(0.9)" // The image is a bit too big compared to default badges
                }
            },
            onClick() {
                return VencordDonorModal();
            },
        }));
    },

    getEquicordDonorBadges(userId: string) {
        return EquicordDonorBadges[userId]?.map(badge => ({
            image: badge.badge,
            description: badge.tooltip,
            position: BadgePosition.START,
            props: {
                style: {
                    borderRadius: "50%",
                    transform: "scale(0.9)" // The image is a bit too big compared to default badges
                }
            },
            onClick() {
                return EquicordDonorModal();
            },
        }));
    }
});<|MERGE_RESOLUTION|>--- conflicted
+++ resolved
@@ -24,13 +24,7 @@
 import { isEquicordDonor } from "@components/VencordSettings/VencordTab";
 import { Devs } from "@utils/constants";
 import { Logger } from "@utils/Logger";
-<<<<<<< HEAD
-import { isEquicordPluginDev, isPluginDev } from "@utils/misc";
-=======
-import { Margins } from "@utils/margins";
-import { shouldShowContributorBadge } from "@utils/misc";
-import { closeModal, ModalContent, ModalFooter, ModalHeader, ModalRoot, openModal } from "@utils/modal";
->>>>>>> b706d539
+import { shouldShowContributorBadge, shouldShowEquicordContributorBadge } from "@utils/misc";
 import definePlugin from "@utils/types";
 import { Toasts, UserStore } from "@webpack/common";
 import { User } from "discord-types/general";
@@ -53,7 +47,7 @@
     description: "Equicord Contributor",
     image: EQUICORD_CONTRIBUTOR_BADGE,
     position: BadgePosition.START,
-    shouldShow: ({ userId }) => isEquicordPluginDev(userId),
+    shouldShow: ({ userId }) => shouldShowEquicordContributorBadge(userId),
     onClick: (_, { userId }) => openContributorModal(UserStore.getUser(userId))
 };
 
