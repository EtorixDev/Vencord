--- conflicted
+++ resolved
@@ -19,20 +19,17 @@
 import "./fixDiscordBadgePadding.css";
 
 import { _getBadges, BadgePosition, BadgeUserArgs, ProfileBadge } from "@api/Badges";
-import DonateButton, { VCDonateButton } from "@components/DonateButton";
 import ErrorBoundary from "@components/ErrorBoundary";
-import { Flex } from "@components/Flex";
-import { Heart } from "@components/Heart";
 import { openContributorModal } from "@components/PluginSettings/ContributorModal";
 import { isEquicordDonor } from "@components/VencordSettings/VencordTab";
 import { Devs } from "@utils/constants";
 import { Logger } from "@utils/Logger";
-import { Margins } from "@utils/margins";
 import { isEquicordPluginDev, isPluginDev } from "@utils/misc";
-import { closeModal, ModalContent, ModalFooter, ModalHeader, ModalRoot, openModal } from "@utils/modal";
 import definePlugin from "@utils/types";
-import { Forms, Toasts, UserStore } from "@webpack/common";
+import { Toasts, UserStore } from "@webpack/common";
 import { User } from "discord-types/general";
+
+import { EquicordDonorModal, VencordDonorModal } from "./modals";
 
 const CONTRIBUTOR_BADGE = "https://vencord.dev/assets/favicon.png";
 const EQUICORD_CONTRIBUTOR_BADGE = "https://i.imgur.com/57ATLZu.png";
@@ -62,17 +59,16 @@
         const donorBadges = EquicordDonorBadges[userId]?.map(badge => badge.badge);
         const hasDonorBadge = donorBadges?.includes("https://cdn.nest.rip/uploads/78cb1e77-b7a6-4242-9089-e91f866159bf.png");
         return isEquicordDonor(userId) && !hasDonorBadge;
+    },
+    onClick: () => {
+        return EquicordDonorModal();
     }
 };
 
-<<<<<<< HEAD
 let DonorBadges = {} as Record<string, Array<Record<"tooltip" | "badge", string>>>;
 let EquicordDonorBadges = {} as Record<string, Array<Record<"tooltip" | "badge", string>>>;
 
 async function loadBadges(url: string, noCache = false) {
-=======
-async function loadBadges(noCache = false) {
->>>>>>> 98b1b11d
     const init = {} as RequestInit;
     if (noCache) init.cache = "no-cache";
 
@@ -87,10 +83,7 @@
     EquicordDonorBadges = equicordBadges;
 }
 
-<<<<<<< HEAD
-=======
 let intervalId: any;
->>>>>>> 98b1b11d
 
 export default definePlugin({
     name: "BadgeAPI",
@@ -130,6 +123,10 @@
         return DonorBadges;
     },
 
+    get EquicordDonorBadges() {
+        return EquicordDonorBadges;
+    },
+
     toolboxActions: {
         async "Refetch Badges"() {
             await loadAllBadges(true);
@@ -141,22 +138,16 @@
         }
     },
 
+    userProfileBadges: [ContributorBadge, EquicordContributorBadge, EquicordDonorBadge],
+
     async start() {
-<<<<<<< HEAD
-        Vencord.Api.Badges.addProfileBadge(ContributorBadge);
-        Vencord.Api.Badges.addProfileBadge(EquicordContributorBadge);
-        Vencord.Api.Badges.addProfileBadge(EquicordDonorBadge);
         await loadAllBadges();
-=======
-        await loadBadges();
-
         clearInterval(intervalId);
-        intervalId = setInterval(loadBadges, 1000 * 60 * 30); // 30 minutes
+        intervalId = setInterval(loadAllBadges, 1000 * 60 * 30); // 30 minutes
     },
 
     async stop() {
         clearInterval(intervalId);
->>>>>>> 98b1b11d
     },
 
     getBadges(props: { userId: string; user?: User; guildId: string; }) {
@@ -190,59 +181,7 @@
                 }
             },
             onClick() {
-                const modalKey = openModal(props => (
-                    <ErrorBoundary noop onError={() => {
-                        closeModal(modalKey);
-                        VencordNative.native.openExternal("https://github.com/sponsors/Vendicated");
-                    }}>
-                        <ModalRoot {...props}>
-                            <ModalHeader>
-                                <Flex style={{ width: "100%", justifyContent: "center" }}>
-                                    <Forms.FormTitle
-                                        tag="h2"
-                                        style={{
-                                            width: "100%",
-                                            textAlign: "center",
-                                            margin: 0
-                                        }}
-                                    >
-                                        <Heart />
-                                        Vencord Donor
-                                    </Forms.FormTitle>
-                                </Flex>
-                            </ModalHeader>
-                            <ModalContent>
-                                <Flex>
-                                    <img
-                                        role="presentation"
-                                        src="https://cdn.discordapp.com/emojis/1026533070955872337.png"
-                                        alt=""
-                                        style={{ margin: "auto" }}
-                                    />
-                                    <img
-                                        role="presentation"
-                                        src="https://cdn.discordapp.com/emojis/1026533090627174460.png"
-                                        alt=""
-                                        style={{ margin: "auto" }}
-                                    />
-                                </Flex>
-                                <div style={{ padding: "1em" }}>
-                                    <Forms.FormText>
-                                        This Badge is a special perk for Vencord Donors
-                                    </Forms.FormText>
-                                    <Forms.FormText className={Margins.top20}>
-                                        Please consider supporting the development of Vencord by becoming a donor. It would mean a lot!
-                                    </Forms.FormText>
-                                </div>
-                            </ModalContent>
-                            <ModalFooter>
-                                <Flex style={{ width: "100%", justifyContent: "center" }}>
-                                    <VCDonateButton />
-                                </Flex>
-                            </ModalFooter>
-                        </ModalRoot>
-                    </ErrorBoundary>
-                ));
+                return VencordDonorModal();
             },
         }));
     },
@@ -259,60 +198,7 @@
                 }
             },
             onClick() {
-                const modalKey = openModal(props => (
-                    <ErrorBoundary noop onError={() => {
-                        closeModal(modalKey);
-                        // Will get my own in the future
-                        VencordNative.native.openExternal("https://github.com/sponsors/Vendicated");
-                    }}>
-                        <ModalRoot {...props}>
-                            <ModalHeader>
-                                <Flex style={{ width: "100%", justifyContent: "center" }}>
-                                    <Forms.FormTitle
-                                        tag="h2"
-                                        style={{
-                                            width: "100%",
-                                            textAlign: "center",
-                                            margin: 0
-                                        }}
-                                    >
-                                        <Heart />
-                                        Equicord Donor
-                                    </Forms.FormTitle>
-                                </Flex>
-                            </ModalHeader>
-                            <ModalContent>
-                                <Flex>
-                                    <img
-                                        role="presentation"
-                                        src="https://cdn.discordapp.com/emojis/1026533070955872337.png"
-                                        alt=""
-                                        style={{ margin: "auto" }}
-                                    />
-                                    <img
-                                        role="presentation"
-                                        src="https://cdn.discordapp.com/emojis/1026533090627174460.png"
-                                        alt=""
-                                        style={{ margin: "auto" }}
-                                    />
-                                </Flex>
-                                <div style={{ padding: "1em" }}>
-                                    <Forms.FormText>
-                                        This Badge is a special perk for Equicord (Not Vencord) Donors
-                                    </Forms.FormText>
-                                    <Forms.FormText className={Margins.top20}>
-                                        Please consider supporting the development of Equicord by becoming a donor. It would mean a lot! :3
-                                    </Forms.FormText>
-                                </div>
-                            </ModalContent>
-                            <ModalFooter>
-                                <Flex style={{ width: "100%", justifyContent: "center" }}>
-                                    <DonateButton />
-                                </Flex>
-                            </ModalFooter>
-                        </ModalRoot>
-                    </ErrorBoundary>
-                ));
+                return EquicordDonorModal();
             },
         }));
     }
