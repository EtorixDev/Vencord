--- conflicted
+++ resolved
@@ -202,12 +202,5 @@
         FluxDispatcher.dispatch({ type: "TYPING_START_LOCAL", channelId });
     },
 
-<<<<<<< HEAD
-    start: () => {
-        addChatBarButton("SilentTyping", SilentTypingToggle);
-    },
-    stop: () => removeChatBarButton("SilentTyping"),
-=======
     renderChatBarButton: SilentTypingToggle,
->>>>>>> 5c8ba6e5
 });