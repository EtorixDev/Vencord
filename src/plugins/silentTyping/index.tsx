/*
 * Vencord, a modification for Discord's desktop app
 * Copyright (c) 2022 Vendicated and contributors
 *
 * This program is free software: you can redistribute it and/or modify
 * it under the terms of the GNU General Public License as published by
 * the Free Software Foundation, either version 3 of the License, or
 * (at your option) any later version.
 *
 * This program is distributed in the hope that it will be useful,
 * but WITHOUT ANY WARRANTY; without even the implied warranty of
 * MERCHANTABILITY or FITNESS FOR A PARTICULAR PURPOSE.  See the
 * GNU General Public License for more details.
 *
 * You should have received a copy of the GNU General Public License
 * along with this program.  If not, see <https://www.gnu.org/licenses/>.
*/

import { ChatBarButton, ChatBarButtonFactory } from "@api/ChatButtons";
import { ApplicationCommandInputType, ApplicationCommandOptionType, findOption, sendBotMessage } from "@api/Commands";
import { findGroupChildrenByChildId, NavContextMenuPatchCallback } from "@api/ContextMenu";
import { definePluginSettings } from "@api/Settings";
import { Devs } from "@utils/constants";
import definePlugin, { OptionType } from "@utils/types";
import { ChannelStore, FluxDispatcher, Menu, React } from "@webpack/common";
import { Channel } from "discord-types/general";

const settings = definePluginSettings({
    enabled: {
        type: OptionType.BOOLEAN,
        description: "Toggle functionality globally. Right click the chat icon to toggle.",
        default: true,
    },
    chatIcon: {
        type: OptionType.BOOLEAN,
        description: "Show an icon in the chat bar for toggling the plugin on the go. Left click to toggle the current channel, middle click to toggle the current guild, and right click to toggle globally.",
        default: true,
    },
    chatContextMenu: {
        type: OptionType.BOOLEAN,
        description: "Show a dropdown in the chat context menu to toggle plugin settings on the go.",
        default: true
    },
    defaultHidden: {
        type: OptionType.BOOLEAN,
        description: "If enabled, the plugin will hide typing in any DMs/channels/guilds not listed in \"Disabled Locations\" below. If disabled, the plugin will show typing for any DMs/channels/guilds not listed in \"Enabled Locations\" below.",
        default: true,
    },
    enabledLocations: {
        type: OptionType.STRING,
        description: "Enable functionality for these IDs. Accepts a comma separated list of DMs (User IDs), channel IDs, and guild IDs. Only used if \"Default Hidden\" is disabled.",
        default: "",
    },
    disabledLocations: {
        type: OptionType.STRING,
        description: "Disable functionality for these IDs. Accepts a comma separated list of DMs (User IDs), channel IDs, and guild IDs. Only used if \"Default Hidden\" is enabled.",
        default: "",
    },
});

<<<<<<< HEAD
const toggleGlobal = () => {
    settings.store.enabled = !settings.store.enabled;
};

const toggleLocation = (locationId: string, effectiveList: string[], defaultHidden: boolean) => {
    if (effectiveList.includes(locationId)) {
        effectiveList.splice(effectiveList.indexOf(locationId), 1);
    } else {
        effectiveList.push(locationId);
    }

    if (defaultHidden) {
        settings.store.disabledLocations = effectiveList.join(", ");
    } else {
        settings.store.enabledLocations = effectiveList.join(", ");
    }
};

const SilentTypingChatToggle: ChatBarButton = ({ channel, type }) => {
    const { enabled, chatIcon, defaultHidden, enabledLocations, disabledLocations } = settings.use(["enabled", "chatIcon", "defaultHidden", "enabledLocations", "disabledLocations"]);
    const validChat = ["normal", "sidebar"].some(x => type.analyticsName === x);
=======
const SilentTypingToggle: ChatBarButtonFactory = ({ isMainChat }) => {
    const { isEnabled, showIcon } = settings.use(["isEnabled", "showIcon"]);
    const toggle = () => settings.store.isEnabled = !settings.store.isEnabled;
>>>>>>> bb106b7c

    if (!validChat || !chatIcon) return null;

    const effectiveList = getEffectiveList();
    const enabledLocally = enabled && checkEnabled(channel);
    const location = channel.guild_id && effectiveList.includes(channel.guild_id) ? "Guild" : effectiveList.includes(channel.id) ? "Channel" : "Global";

    const tooltip = enabled ? (
        enabledLocally ? `Typing Hidden (${location})` : `Typing Visible (${location})`
    ) : "Plugin Disabled";

    return (
        <ChatBarButton
<<<<<<< HEAD
            tooltip={tooltip}
            onClick={e => {
                if (e.button === 0) {
                    toggleLocation(channel.id, effectiveList, defaultHidden);
                }
            }}
            onAuxClick={e => {
                if (e.button === 1 && channel.guild_id) {
                    toggleLocation(channel.guild_id, effectiveList, defaultHidden);
                }
            }}
            onContextMenu={e => {
                if (e.button === 2) {
                    toggleGlobal();
                }
            }}>
            <svg width="24" height="24" xmlns="http://www.w3.org/2000/svg" viewBox="0 0 24 24" style={{ scale: "1.2" }}>
=======
            tooltip={isEnabled ? "Disable Silent Typing" : "Enable Silent Typing"}
            onClick={toggle}
        >
            <svg width="20" height="20" xmlns="http://www.w3.org/2000/svg" viewBox="0 0 24 24" style={{ scale: "1.2" }}>
>>>>>>> bb106b7c
                <path fill="currentColor" mask="url(#silent-typing-msg-mask)" d="M18.333 15.556H1.667a1.667 1.667 0 0 1 -1.667 -1.667v-10a1.667 1.667 0 0 1 1.667 -1.667h16.667a1.667 1.667 0 0 1 1.667 1.667v10a1.667 1.667 0 0 1 -1.667 1.667M4.444 6.25V4.861a0.417 0.417 0 0 0 -0.417 -0.417H2.639a0.417 0.417 0 0 0 -0.417 0.417V6.25a0.417 0.417 0 0 0 0.417 0.417h1.389a0.417 0.417 0 0 0 0.417 -0.417m3.333 0V4.861a0.417 0.417 0 0 0 -0.417 -0.417H5.973a0.417 0.417 0 0 0 -0.417 0.417V6.25a0.417 0.417 0 0 0 0.417 0.417h1.389a0.417 0.417 0 0 0 0.417 -0.417m3.333 0V4.861a0.417 0.417 0 0 0 -0.417 -0.417h-1.389a0.417 0.417 0 0 0 -0.417 0.417V6.25a0.417 0.417 0 0 0 0.417 0.417h1.389a0.417 0.417 0 0 0 0.417 -0.417m3.333 0V4.861a0.417 0.417 0 0 0 -0.417 -0.417h-1.389a0.417 0.417 0 0 0 -0.417 0.417V6.25a0.417 0.417 0 0 0 0.417 0.417h1.389a0.417 0.417 0 0 0 0.417 -0.417m3.333 0V4.861a0.417 0.417 0 0 0 -0.417 -0.417h-1.389a0.417 0.417 0 0 0 -0.417 0.417V6.25a0.417 0.417 0 0 0 0.417 0.417h1.389a0.417 0.417 0 0 0 0.417 -0.417m-11.667 3.333V8.194a0.417 0.417 0 0 0 -0.417 -0.417H4.306a0.417 0.417 0 0 0 -0.417 0.417V9.583a0.417 0.417 0 0 0 0.417 0.417h1.389a0.417 0.417 0 0 0 0.417 -0.417m3.333 0V8.194a0.417 0.417 0 0 0 -0.417 -0.417H7.639a0.417 0.417 0 0 0 -0.417 0.417V9.583a0.417 0.417 0 0 0 0.417 0.417h1.389a0.417 0.417 0 0 0 0.417 -0.417m3.333 0V8.194a0.417 0.417 0 0 0 -0.417 -0.417h-1.389a0.417 0.417 0 0 0 -0.417 0.417V9.583a0.417 0.417 0 0 0 0.417 0.417h1.389a0.417 0.417 0 0 0 0.417 -0.417m3.333 0V8.194a0.417 0.417 0 0 0 -0.417 -0.417h-1.389a0.417 0.417 0 0 0 -0.417 0.417V9.583a0.417 0.417 0 0 0 0.417 0.417h1.389a0.417 0.417 0 0 0 0.417 -0.417m-11.667 3.333v-1.389a0.417 0.417 0 0 0 -0.417 -0.417H2.639a0.417 0.417 0 0 0 -0.417 0.417V12.917a0.417 0.417 0 0 0 0.417 0.417h1.389a0.417 0.417 0 0 0 0.417 -0.417m10 0v-1.389a0.417 0.417 0 0 0 -0.417 -0.417H5.973a0.417 0.417 0 0 0 -0.417 0.417V12.917a0.417 0.417 0 0 0 0.417 0.417h8.056a0.417 0.417 0 0 0 0.417 -0.417m3.333 0v-1.389a0.417 0.417 0 0 0 -0.417 -0.417h-1.389a0.417 0.417 0 0 0 -0.417 0.417V12.917a0.417 0.417 0 0 0 0.417 0.417h1.389a0.417 0.417 0 0 0 0.417 -0.417" transform="translate(2, 3)" />
                {(enabledLocally) && (
                    <>
                        <mask id="silent-typing-msg-mask">
                            <path fill="#fff" d="M0 0h24v24H0Z"></path>
                            <path stroke="#000" strokeWidth="5.99068" d="M0 24 24 0" transform="translate(-2, -3)"></path>
                        </mask>
                        <path fill="var(--status-danger)" d="m21.178 1.70703 1.414 1.414L4.12103 21.593l-1.414-1.415L21.178 1.70703Z" />
                    </>
                )}
            </svg>
        </ChatBarButton>
    );
};

const getEffectiveList = () => {
    if (settings.store.defaultHidden) {
        if (!settings.store.disabledLocations) {
            settings.store.disabledLocations = "";
            return [];
        } else {
            return settings.store.disabledLocations.split(",").map(x => x.trim()).filter(Boolean);
        }
    } else {
        if (!settings.store.enabledLocations) {
            settings.store.enabledLocations = "";
            return [];
        } else {
            return settings.store.enabledLocations.split(",").map(x => x.trim()).filter(Boolean);
        }
    }
};

const checkEnabled = (channel: string | Channel) => {
    if (!settings.store.enabled) return false;

    const channelId = typeof channel === "string" ? channel : channel.id;
    const guildId = typeof channel === "string" ? ChannelStore.getChannel(channelId)?.guild_id : channel.guild_id;
    const effectiveChannels = getEffectiveList();

    if (settings.store.defaultHidden) {
        return !effectiveChannels.includes(guildId) && !effectiveChannels.includes(channelId);
    } else {
        return effectiveChannels.includes(guildId) || effectiveChannels.includes(channelId);
    }
};

const ChatBarContextCheckbox: NavContextMenuPatchCallback = children => {
    const { chatIcon, chatContextMenu, enabled, defaultHidden } = settings.use(["chatIcon", "chatContextMenu", "enabled", "defaultHidden"]);
    if (!chatContextMenu) return;

    const group = findGroupChildrenByChildId("submit-button", children);

    if (!group) return;

    const idx = group.findIndex(c => c?.props?.id === "submit-button");

    group.splice(idx >= 0 ? idx : 0, 0,
        <Menu.MenuItem id="vc-silent-typing" label="Silent Typing">
            <Menu.MenuCheckboxItem id="vc-silent-typing-enabled" label="Enabled" checked={enabled}
                action={() => settings.store.enabled = !settings.store.enabled} />
            <Menu.MenuCheckboxItem id="vc-silent-typing-chat-icon" label="Chat Icon" checked={chatIcon}
                action={() => settings.store.chatIcon = !settings.store.chatIcon} />
            <Menu.MenuCheckboxItem id="vc-silent-typing-default" label="Default Hidden" checked={defaultHidden}
                action={() => settings.store.defaultHidden = !settings.store.defaultHidden} />
        </Menu.MenuItem>
    );
};

export default definePlugin({
    name: "SilentTyping",
<<<<<<< HEAD
    authors: [Devs.Ven, Devs.Rini, Devs.ImBanana, Devs.Etorix],
    description: "Hide your typing indicator from chat.",
    dependencies: ["ChatInputButtonAPI"],
=======
    authors: [Devs.Ven, Devs.Rini, Devs.ImBanana],
    description: "Hide that you are typing",
>>>>>>> bb106b7c
    settings,

    contextMenus: {
        "textarea-context": ChatBarContextCheckbox
    },

    patches: [
        {
            find: '.dispatch({type:"TYPING_START_LOCAL"',
            replacement: {
                match: /startTyping\(\i\){.+?},stop/,
                replace: "startTyping:$self.startTyping,stop"
            }
        },
    ],

    commands: [{
        name: "silent-typing",
        description: "Hide your typing indicator from chat.",
        inputType: ApplicationCommandInputType.BUILT_IN,

        options: [
            {
                name: "toggle",
                description: "Toggle functionality globally, for the channel, or for the guild.",
                required: false,
                type: ApplicationCommandOptionType.STRING,
                choices: [
                    { name: "Global", label: "Global", value: "global" },
                    { name: "Channel", label: "Channel", value: "channel" },
                    { name: "Guild", label: "Guild", value: "guild" },
                ]
            },
            {
                name: "chat-icon",
                description: "Show an icon in the chat bar for toggling the plugin on the go.",
                required: false,
                type: ApplicationCommandOptionType.BOOLEAN,
            },
            {
                name: "chat-context-menu",
                description: "Show a dropdown in the chat context menu to toggle plugin settings on the go.",
                required: false,
                type: ApplicationCommandOptionType.BOOLEAN,
            },
            {
                name: "default-hidden",
                description: "Whether to hide typing in DMs/channels/guilds by default or not.",
                required: false,
                type: ApplicationCommandOptionType.BOOLEAN,
            }
        ],

        execute: async (args, ctx) => {
            let updated = false;
            const location = findOption(args, "toggle");
            if (typeof location === "string") {
                updated = true;
                if (location === "global") {
                    toggleGlobal();
                } else {
                    const locationId = location === "guild" ? ctx.channel.guild_id : ctx.channel.id;
                    toggleLocation(locationId, getEffectiveList(), settings.store.defaultHidden);
                }
            }

            const updateChatIcon = findOption(args, "chat-icon");
            if (typeof updateChatIcon === "boolean") {
                updated = true;
                settings.store.chatIcon = !!updateChatIcon;
            }

            const updateChatContextMenu = findOption(args, "chat-context-menu");
            if (typeof updateChatContextMenu === "boolean") {
                updated = true;
                settings.store.chatContextMenu = !!updateChatContextMenu;
            }

            const updateDefaultHidden = findOption(args, "default-hidden");
            if (typeof updateDefaultHidden === "boolean") {
                updated = true;
                settings.store.defaultHidden = !!updateDefaultHidden;
            }

            sendBotMessage(ctx.channel.id, {
                content: updated ? "Silent typing settings updated." : "No changes made to silent typing settings.",
            });
        },
    }],

    async startTyping(channelId: string) {
        if (checkEnabled(channelId)) return;
        FluxDispatcher.dispatch({ type: "TYPING_START_LOCAL", channelId });
    },

<<<<<<< HEAD
    start: () => addChatBarButton("SilentTyping", SilentTypingChatToggle),
    stop: () => removeChatBarButton("SilentTyping"),
=======
    renderChatBarButton: SilentTypingToggle,
>>>>>>> bb106b7c
});<|MERGE_RESOLUTION|>--- conflicted
+++ resolved
@@ -16,7 +16,7 @@
  * along with this program.  If not, see <https://www.gnu.org/licenses/>.
 */
 
-import { ChatBarButton, ChatBarButtonFactory } from "@api/ChatButtons";
+import { addChatBarButton, ChatBarButton, ChatBarButtonFactory, removeChatBarButton } from "@api/ChatButtons";
 import { ApplicationCommandInputType, ApplicationCommandOptionType, findOption, sendBotMessage } from "@api/Commands";
 import { findGroupChildrenByChildId, NavContextMenuPatchCallback } from "@api/ContextMenu";
 import { definePluginSettings } from "@api/Settings";
@@ -58,7 +58,6 @@
     },
 });
 
-<<<<<<< HEAD
 const toggleGlobal = () => {
     settings.store.enabled = !settings.store.enabled;
 };
@@ -77,14 +76,9 @@
     }
 };
 
-const SilentTypingChatToggle: ChatBarButton = ({ channel, type }) => {
+const silentTypingChatToggle: ChatBarButtonFactory = ({ channel, type }) => {
     const { enabled, chatIcon, defaultHidden, enabledLocations, disabledLocations } = settings.use(["enabled", "chatIcon", "defaultHidden", "enabledLocations", "disabledLocations"]);
     const validChat = ["normal", "sidebar"].some(x => type.analyticsName === x);
-=======
-const SilentTypingToggle: ChatBarButtonFactory = ({ isMainChat }) => {
-    const { isEnabled, showIcon } = settings.use(["isEnabled", "showIcon"]);
-    const toggle = () => settings.store.isEnabled = !settings.store.isEnabled;
->>>>>>> bb106b7c
 
     if (!validChat || !chatIcon) return null;
 
@@ -98,7 +92,6 @@
 
     return (
         <ChatBarButton
-<<<<<<< HEAD
             tooltip={tooltip}
             onClick={e => {
                 if (e.button === 0) {
@@ -115,22 +108,16 @@
                     toggleGlobal();
                 }
             }}>
-            <svg width="24" height="24" xmlns="http://www.w3.org/2000/svg" viewBox="0 0 24 24" style={{ scale: "1.2" }}>
-=======
-            tooltip={isEnabled ? "Disable Silent Typing" : "Enable Silent Typing"}
-            onClick={toggle}
-        >
             <svg width="20" height="20" xmlns="http://www.w3.org/2000/svg" viewBox="0 0 24 24" style={{ scale: "1.2" }}>
->>>>>>> bb106b7c
-                <path fill="currentColor" mask="url(#silent-typing-msg-mask)" d="M18.333 15.556H1.667a1.667 1.667 0 0 1 -1.667 -1.667v-10a1.667 1.667 0 0 1 1.667 -1.667h16.667a1.667 1.667 0 0 1 1.667 1.667v10a1.667 1.667 0 0 1 -1.667 1.667M4.444 6.25V4.861a0.417 0.417 0 0 0 -0.417 -0.417H2.639a0.417 0.417 0 0 0 -0.417 0.417V6.25a0.417 0.417 0 0 0 0.417 0.417h1.389a0.417 0.417 0 0 0 0.417 -0.417m3.333 0V4.861a0.417 0.417 0 0 0 -0.417 -0.417H5.973a0.417 0.417 0 0 0 -0.417 0.417V6.25a0.417 0.417 0 0 0 0.417 0.417h1.389a0.417 0.417 0 0 0 0.417 -0.417m3.333 0V4.861a0.417 0.417 0 0 0 -0.417 -0.417h-1.389a0.417 0.417 0 0 0 -0.417 0.417V6.25a0.417 0.417 0 0 0 0.417 0.417h1.389a0.417 0.417 0 0 0 0.417 -0.417m3.333 0V4.861a0.417 0.417 0 0 0 -0.417 -0.417h-1.389a0.417 0.417 0 0 0 -0.417 0.417V6.25a0.417 0.417 0 0 0 0.417 0.417h1.389a0.417 0.417 0 0 0 0.417 -0.417m3.333 0V4.861a0.417 0.417 0 0 0 -0.417 -0.417h-1.389a0.417 0.417 0 0 0 -0.417 0.417V6.25a0.417 0.417 0 0 0 0.417 0.417h1.389a0.417 0.417 0 0 0 0.417 -0.417m-11.667 3.333V8.194a0.417 0.417 0 0 0 -0.417 -0.417H4.306a0.417 0.417 0 0 0 -0.417 0.417V9.583a0.417 0.417 0 0 0 0.417 0.417h1.389a0.417 0.417 0 0 0 0.417 -0.417m3.333 0V8.194a0.417 0.417 0 0 0 -0.417 -0.417H7.639a0.417 0.417 0 0 0 -0.417 0.417V9.583a0.417 0.417 0 0 0 0.417 0.417h1.389a0.417 0.417 0 0 0 0.417 -0.417m3.333 0V8.194a0.417 0.417 0 0 0 -0.417 -0.417h-1.389a0.417 0.417 0 0 0 -0.417 0.417V9.583a0.417 0.417 0 0 0 0.417 0.417h1.389a0.417 0.417 0 0 0 0.417 -0.417m3.333 0V8.194a0.417 0.417 0 0 0 -0.417 -0.417h-1.389a0.417 0.417 0 0 0 -0.417 0.417V9.583a0.417 0.417 0 0 0 0.417 0.417h1.389a0.417 0.417 0 0 0 0.417 -0.417m-11.667 3.333v-1.389a0.417 0.417 0 0 0 -0.417 -0.417H2.639a0.417 0.417 0 0 0 -0.417 0.417V12.917a0.417 0.417 0 0 0 0.417 0.417h1.389a0.417 0.417 0 0 0 0.417 -0.417m10 0v-1.389a0.417 0.417 0 0 0 -0.417 -0.417H5.973a0.417 0.417 0 0 0 -0.417 0.417V12.917a0.417 0.417 0 0 0 0.417 0.417h8.056a0.417 0.417 0 0 0 0.417 -0.417m3.333 0v-1.389a0.417 0.417 0 0 0 -0.417 -0.417h-1.389a0.417 0.417 0 0 0 -0.417 0.417V12.917a0.417 0.417 0 0 0 0.417 0.417h1.389a0.417 0.417 0 0 0 0.417 -0.417" transform="translate(2, 3)" />
-                {(enabledLocally) && (
-                    <>
-                        <mask id="silent-typing-msg-mask">
-                            <path fill="#fff" d="M0 0h24v24H0Z"></path>
-                            <path stroke="#000" strokeWidth="5.99068" d="M0 24 24 0" transform="translate(-2, -3)"></path>
-                        </mask>
-                        <path fill="var(--status-danger)" d="m21.178 1.70703 1.414 1.414L4.12103 21.593l-1.414-1.415L21.178 1.70703Z" />
-                    </>
+                <mask id="silent-typing-msg-mask">
+                    <path fill="#fff" d="M0 0h24v24H0Z"></path>
+                    <path stroke="#000" strokeWidth="5.99068" d="M0 24 24 0" transform="translate(-2, -3)"></path>
+                </mask>
+
+                <path fill="currentColor" mask="url(#silent-typing-msg-mask)" d="M18.333..." transform="translate(2, 3)" />
+
+                {enabledLocally && (
+                    <path fill="var(--status-danger)" d="m21.178 1.70703 1.414 1.414L4.12103 21.593l-1.414-1.415L21.178 1.70703Z" />
                 )}
             </svg>
         </ChatBarButton>
@@ -169,7 +156,7 @@
     }
 };
 
-const ChatBarContextCheckbox: NavContextMenuPatchCallback = children => {
+const chatBarContextCheckbox: NavContextMenuPatchCallback = children => {
     const { chatIcon, chatContextMenu, enabled, defaultHidden } = settings.use(["chatIcon", "chatContextMenu", "enabled", "defaultHidden"]);
     if (!chatContextMenu) return;
 
@@ -193,20 +180,13 @@
 
 export default definePlugin({
     name: "SilentTyping",
-<<<<<<< HEAD
     authors: [Devs.Ven, Devs.Rini, Devs.ImBanana, Devs.Etorix],
     description: "Hide your typing indicator from chat.",
     dependencies: ["ChatInputButtonAPI"],
-=======
-    authors: [Devs.Ven, Devs.Rini, Devs.ImBanana],
-    description: "Hide that you are typing",
->>>>>>> bb106b7c
     settings,
-
     contextMenus: {
-        "textarea-context": ChatBarContextCheckbox
-    },
-
+        "textarea-context": chatBarContextCheckbox
+    },
     patches: [
         {
             find: '.dispatch({type:"TYPING_START_LOCAL"',
@@ -257,8 +237,10 @@
         execute: async (args, ctx) => {
             let updated = false;
             const location = findOption(args, "toggle");
+
             if (typeof location === "string") {
                 updated = true;
+
                 if (location === "global") {
                     toggleGlobal();
                 } else {
@@ -268,18 +250,21 @@
             }
 
             const updateChatIcon = findOption(args, "chat-icon");
+
             if (typeof updateChatIcon === "boolean") {
                 updated = true;
                 settings.store.chatIcon = !!updateChatIcon;
             }
 
             const updateChatContextMenu = findOption(args, "chat-context-menu");
+
             if (typeof updateChatContextMenu === "boolean") {
                 updated = true;
                 settings.store.chatContextMenu = !!updateChatContextMenu;
             }
 
             const updateDefaultHidden = findOption(args, "default-hidden");
+
             if (typeof updateDefaultHidden === "boolean") {
                 updated = true;
                 settings.store.defaultHidden = !!updateDefaultHidden;
@@ -296,10 +281,5 @@
         FluxDispatcher.dispatch({ type: "TYPING_START_LOCAL", channelId });
     },
 
-<<<<<<< HEAD
-    start: () => addChatBarButton("SilentTyping", SilentTypingChatToggle),
-    stop: () => removeChatBarButton("SilentTyping"),
-=======
-    renderChatBarButton: SilentTypingToggle,
->>>>>>> bb106b7c
+    renderChatBarButton: silentTypingChatToggle,
 });