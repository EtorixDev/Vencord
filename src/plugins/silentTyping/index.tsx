/*
 * Vencord, a modification for Discord's desktop app
 * Copyright (c) 2022 Vendicated and contributors
 *
 * This program is free software: you can redistribute it and/or modify
 * it under the terms of the GNU General Public License as published by
 * the Free Software Foundation, either version 3 of the License, or
 * (at your option) any later version.
 *
 * This program is distributed in the hope that it will be useful,
 * but WITHOUT ANY WARRANTY; without even the implied warranty of
 * MERCHANTABILITY or FITNESS FOR A PARTICULAR PURPOSE.  See the
 * GNU General Public License for more details.
 *
 * You should have received a copy of the GNU General Public License
 * along with this program.  If not, see <https://www.gnu.org/licenses/>.
*/

import { ChatBarButton, ChatBarButtonFactory } from "@api/ChatButtons";
import { ApplicationCommandInputType, ApplicationCommandOptionType, findOption, sendBotMessage } from "@api/Commands";
import { findGroupChildrenByChildId } from "@api/ContextMenu";
import { definePluginSettings } from "@api/Settings";
import { openPluginModal } from "@components/index";
import { Devs } from "@utils/constants";
import definePlugin, { OptionType } from "@utils/types";
import { Channel } from "@vencord/discord-types";
import { ChannelStore, FluxDispatcher, Menu, React } from "@webpack/common";

const settings = definePluginSettings({
    enabled: {
        type: OptionType.BOOLEAN,
<<<<<<< HEAD
        description: "Toggle functionality globally.",
        default: true,
    },
    chatIcon: {
        type: OptionType.BOOLEAN,
        description: "Show an icon in the chat bar for toggling the plugin on the go. Left click to toggle the current channel, middle click to toggle the current guild, and right click to toggle globally.",
        default: true,
    },
    chatContextMenu: {
        type: OptionType.BOOLEAN,
        description: "Show a dropdown in the chat context menu to toggle plugin settings on the go.",
=======
        description: "Toggle functionality of your own typing indicator globally.",
        default: true,
    },
    hideChatBoxTypingIndicators: {
        type: OptionType.BOOLEAN,
        description: "Hide other users' typing indicators from above the chat bar.",
        default: false,
    },
    hideMembersListTypingIndicators: {
        type: OptionType.BOOLEAN,
        description: "Hide other users' typing indicators from the members list.",
        default: false,
    },
    chatIcon: {
        type: OptionType.BOOLEAN,
        description: "Show an icon in the chat bar for modifying the plugin on the go.",
        default: true,
    },
    chatIconLeftClickAction: {
        type: OptionType.SELECT,
        description: "What to do when left clicking the chat icon.",
        options: [
            { label: "Toggle Plugin Functionality", value: "global" },
            { label: "Toggle Typing in Channel", value: "channel", default: true },
            { label: "Toggle Typing in Guild", value: "guild" },
            { label: "Open Plugin Settings", value: "settings" }
        ]
    },
    chatIconMiddleClickAction: {
        type: OptionType.SELECT,
        description: "What to do when middle clicking the chat icon.",
        options: [
            { label: "Toggle Plugin Functionality", value: "global" },
            { label: "Toggle Typing in Channel", value: "channel" },
            { label: "Toggle Typing in Guild", value: "guild" },
            { label: "Open Plugin Settings", value: "settings", default: true }
        ]
    },
    chatIconRightClickAction: {
        type: OptionType.SELECT,
        description: "What to do when right clicking the chat icon.",
        options: [
            { label: "Toggle Plugin Functionality", value: "global", default: true },
            { label: "Toggle Typing in Channel", value: "channel" },
            { label: "Toggle Typing in Guild", value: "guild" },
            { label: "Open Plugin Settings", value: "settings" }
        ]
    },
    chatContextMenu: {
        type: OptionType.BOOLEAN,
        description: "Show a dropdown in the chat context menu to modify plugin settings on the go.",
>>>>>>> 6c9b7416
        default: true
    },
    defaultHidden: {
        type: OptionType.BOOLEAN,
<<<<<<< HEAD
        description: "If enabled, the plugin will hide typing in any DMs/channels/guilds not listed in \"Disabled Locations\" below. If disabled, the plugin will show typing for any DMs/channels/guilds not listed in \"Enabled Locations\" below.",
=======
        description: "If enabled, the plugin will hide your typing from others in any DMs/channels/guilds not listed in \"Disabled Locations\" below. If disabled, the plugin will show your typing to others for any DMs/channels/guilds not listed in \"Enabled Locations\" below.",
>>>>>>> 6c9b7416
        default: true,
    },
    enabledLocations: {
        type: OptionType.STRING,
<<<<<<< HEAD
        description: "Enable functionality for these IDs. Accepts a comma separated list of DMs (User IDs), channel IDs, and guild IDs. Only used if \"Default Hidden\" is disabled.",
=======
        description: "Enable functionality for these IDs. Accepts a comma separated list of DM IDs, channel IDs, and guild IDs. Only used if \"Default Hidden\" is disabled.",
>>>>>>> 6c9b7416
        default: "",
    },
    disabledLocations: {
        type: OptionType.STRING,
<<<<<<< HEAD
        description: "Disable functionality for these IDs. Accepts a comma separated list of DMs (User IDs), channel IDs, and guild IDs. Only used if \"Default Hidden\" is enabled.",
=======
        description: "Disable functionality for these IDs. Accepts a comma separated list of DM IDs, channel IDs, and guild IDs. Only used if \"Default Hidden\" is enabled.",
>>>>>>> 6c9b7416
        default: "",
    },
});

<<<<<<< HEAD
const toggleGlobal = () => {
    settings.store.enabled = !settings.store.enabled;
};

const toggleLocation = (locationId: string, effectiveList: string[], defaultHidden: boolean) => {
    if (effectiveList.includes(locationId)) {
        effectiveList.splice(effectiveList.indexOf(locationId), 1);
    } else {
        effectiveList.push(locationId);
    }

    if (defaultHidden) {
        settings.store.disabledLocations = effectiveList.join(", ");
    } else {
        settings.store.enabledLocations = effectiveList.join(", ");
    }
};

const silentTypingChatToggle: ChatBarButtonFactory = ({ channel, type }) => {
    const { enabled, chatIcon, defaultHidden, enabledLocations, disabledLocations } = settings.use(["enabled", "chatIcon", "defaultHidden", "enabledLocations", "disabledLocations"]);
=======
function toggleGlobal(): void {
    settings.store.enabled = !settings.store.enabled;
}

function toggleLocation(locationId: string, effectiveList: string[], defaultHidden: boolean): void {
    if (effectiveList.includes(locationId)) {
        effectiveList.splice(effectiveList.indexOf(locationId), 1);
    } else {
        effectiveList.push(locationId);
    }

    if (defaultHidden) {
        settings.store.disabledLocations = effectiveList.join(", ");
    } else {
        settings.store.enabledLocations = effectiveList.join(", ");
    }
}

const silentTypingChatToggle: ChatBarButtonFactory = ({ channel, type }) => {
    const {
        enabled,
        chatIcon,
        defaultHidden,
        enabledLocations,
        disabledLocations,
        chatIconLeftClickAction,
        chatIconMiddleClickAction,
        chatIconRightClickAction,
    } = settings.use([
        "enabled",
        "chatIcon",
        "defaultHidden",
        "enabledLocations",
        "disabledLocations",
        "chatIconLeftClickAction",
        "chatIconMiddleClickAction",
        "chatIconRightClickAction",
    ]);

>>>>>>> 6c9b7416
    const validChat = ["normal", "sidebar"].some(x => type.analyticsName === x);

    if (!validChat || !chatIcon) return null;

    const effectiveList = getEffectiveList();
    const enabledLocally = enabled && checkEnabled(channel);
    const location = channel.guild_id && effectiveList.includes(channel.guild_id) ? "Guild" : effectiveList.includes(channel.id) ? "Channel" : "Global";

    const tooltip = enabled ? (
        enabledLocally ? `Typing Hidden (${location})` : `Typing Visible (${location})`
<<<<<<< HEAD
    ) : "Plugin Disabled";
=======
    ) : "Typing Visible (Global)";

    function performAction(action: string): void {
        switch (action) {
            case "global":
                toggleGlobal();
                break;
            case "channel":
                toggleLocation(channel.id, effectiveList, defaultHidden);
                break;
            case "guild":
                channel.guild_id ? toggleLocation(channel.guild_id, effectiveList, defaultHidden) : null;
                break;
            case "settings":
                openPluginModal(Vencord.Plugins.plugins.SilentTyping);
                break;
        }
    }
>>>>>>> 6c9b7416

    return (
        <ChatBarButton
            tooltip={tooltip}
            onClick={e => {
                if (e.button === 0) {
<<<<<<< HEAD
                    toggleLocation(channel.id, effectiveList, defaultHidden);
                }
            }}
            onAuxClick={e => {
                if (e.button === 1 && channel.guild_id) {
                    toggleLocation(channel.guild_id, effectiveList, defaultHidden);
=======
                    performAction(settings.store.chatIconLeftClickAction);
                }
            }}
            onAuxClick={e => {
                if (e.button === 1) {
                    performAction(settings.store.chatIconMiddleClickAction);
>>>>>>> 6c9b7416
                }
            }}
            onContextMenu={e => {
                if (e.button === 2) {
<<<<<<< HEAD
                    toggleGlobal();
=======
                    performAction(settings.store.chatIconRightClickAction);
>>>>>>> 6c9b7416
                }
            }}>
            <svg width="20" height="20" xmlns="http://www.w3.org/2000/svg" viewBox="0 0 24 24" style={{ scale: "1.2" }}>
                <path fill="currentColor" mask="url(#silent-typing-msg-mask)" d="M18.333 15.556H1.667a1.667 1.667 0 0 1 -1.667 -1.667v-10a1.667 1.667 0 0 1 1.667 -1.667h16.667a1.667 1.667 0 0 1 1.667 1.667v10a1.667 1.667 0 0 1 -1.667 1.667M4.444 6.25V4.861a0.417 0.417 0 0 0 -0.417 -0.417H2.639a0.417 0.417 0 0 0 -0.417 0.417V6.25a0.417 0.417 0 0 0 0.417 0.417h1.389a0.417 0.417 0 0 0 0.417 -0.417m3.333 0V4.861a0.417 0.417 0 0 0 -0.417 -0.417H5.973a0.417 0.417 0 0 0 -0.417 0.417V6.25a0.417 0.417 0 0 0 0.417 0.417h1.389a0.417 0.417 0 0 0 0.417 -0.417m3.333 0V4.861a0.417 0.417 0 0 0 -0.417 -0.417h-1.389a0.417 0.417 0 0 0 -0.417 0.417V6.25a0.417 0.417 0 0 0 0.417 0.417h1.389a0.417 0.417 0 0 0 0.417 -0.417m3.333 0V4.861a0.417 0.417 0 0 0 -0.417 -0.417h-1.389a0.417 0.417 0 0 0 -0.417 0.417V6.25a0.417 0.417 0 0 0 0.417 0.417h1.389a0.417 0.417 0 0 0 0.417 -0.417m3.333 0V4.861a0.417 0.417 0 0 0 -0.417 -0.417h-1.389a0.417 0.417 0 0 0 -0.417 0.417V6.25a0.417 0.417 0 0 0 0.417 0.417h1.389a0.417 0.417 0 0 0 0.417 -0.417m-11.667 3.333V8.194a0.417 0.417 0 0 0 -0.417 -0.417H4.306a0.417 0.417 0 0 0 -0.417 0.417V9.583a0.417 0.417 0 0 0 0.417 0.417h1.389a0.417 0.417 0 0 0 0.417 -0.417m3.333 0V8.194a0.417 0.417 0 0 0 -0.417 -0.417H7.639a0.417 0.417 0 0 0 -0.417 0.417V9.583a0.417 0.417 0 0 0 0.417 0.417h1.389a0.417 0.417 0 0 0 0.417 -0.417m3.333 0V8.194a0.417 0.417 0 0 0 -0.417 -0.417h-1.389a0.417 0.417 0 0 0 -0.417 0.417V9.583a0.417 0.417 0 0 0 0.417 0.417h1.389a0.417 0.417 0 0 0 0.417 -0.417m3.333 0V8.194a0.417 0.417 0 0 0 -0.417 -0.417h-1.389a0.417 0.417 0 0 0 -0.417 0.417V9.583a0.417 0.417 0 0 0 0.417 0.417h1.389a0.417 0.417 0 0 0 0.417 -0.417m-11.667 3.333v-1.389a0.417 0.417 0 0 0 -0.417 -0.417H2.639a0.417 0.417 0 0 0 -0.417 0.417V12.917a0.417 0.417 0 0 0 0.417 0.417h1.389a0.417 0.417 0 0 0 0.417 -0.417m10 0v-1.389a0.417 0.417 0 0 0 -0.417 -0.417H5.973a0.417 0.417 0 0 0 -0.417 0.417V12.917a0.417 0.417 0 0 0 0.417 0.417h8.056a0.417 0.417 0 0 0 0.417 -0.417m3.333 0v-1.389a0.417 0.417 0 0 0 -0.417 -0.417h-1.389a0.417 0.417 0 0 0 -0.417 0.417V12.917a0.417 0.417 0 0 0 0.417 0.417h1.389a0.417 0.417 0 0 0 0.417 -0.417" transform="translate(2, 3)" />
                {(enabledLocally) && (
                    <>
                        <mask id="silent-typing-msg-mask">
                            <path fill="#fff" d="M0 0h24v24H0Z"></path>
                            <path stroke="#000" strokeWidth="5.99068" d="M0 24 24 0" transform="translate(-2, -3)"></path>
                        </mask>
                        <path fill="var(--status-danger)" d="m21.178 1.70703 1.414 1.414L4.12103 21.593l-1.414-1.415L21.178 1.70703Z" />
                    </>
                )}
            </svg>
        </ChatBarButton>
    );
};

<<<<<<< HEAD
const getEffectiveList = () => {
=======
function getEffectiveList(): string[] {
>>>>>>> 6c9b7416
    if (settings.store.defaultHidden) {
        if (!settings.store.disabledLocations) {
            settings.store.disabledLocations = "";
            return [];
        } else {
            return settings.store.disabledLocations.split(",").map(x => x.trim()).filter(Boolean);
        }
    } else {
        if (!settings.store.enabledLocations) {
            settings.store.enabledLocations = "";
            return [];
        } else {
            return settings.store.enabledLocations.split(",").map(x => x.trim()).filter(Boolean);
        }
    }
};

<<<<<<< HEAD
const checkEnabled = (channel: string | Channel) => {
    if (!settings.store.enabled) return false;

    const channelId = typeof channel === "string" ? channel : channel.id;
    const guildId = typeof channel === "string" ? ChannelStore.getChannel(channelId)?.guild_id : channel.guild_id;
    const effectiveChannels = getEffectiveList();

    if (settings.store.defaultHidden) {
        return !effectiveChannels.includes(guildId) && !effectiveChannels.includes(channelId);
    } else {
        return effectiveChannels.includes(guildId) || effectiveChannels.includes(channelId);
    }
};

const chatBarContextCheckbox: NavContextMenuPatchCallback = children => {
    const { chatIcon, chatContextMenu, enabled, defaultHidden } = settings.use(["chatIcon", "chatContextMenu", "enabled", "defaultHidden"]);
=======
function checkEnabled(channel: string | Channel): boolean {
    if (!settings.store.enabled) return false;

    const channelId = typeof channel === "string" ? channel : channel.id;
    const guildId = typeof channel === "string" ? ChannelStore.getChannel(channelId)?.guild_id : channel.guild_id;
    const effectiveChannels = getEffectiveList();

    if (settings.store.defaultHidden) {
        return !effectiveChannels.includes(guildId) && !effectiveChannels.includes(channelId);
    } else {
        return effectiveChannels.includes(guildId) || effectiveChannels.includes(channelId);
    }
};

function chatBarContextCheckbox(children: React.ReactNode[]): void {
    const {
        chatIcon,
        chatContextMenu,
        enabled,
        defaultHidden,
        hideChatBoxTypingIndicators,
        hideMembersListTypingIndicators
    } = settings.use([
        "chatIcon",
        "chatContextMenu",
        "enabled",
        "defaultHidden",
        "hideChatBoxTypingIndicators",
        "hideMembersListTypingIndicators"
    ]);

>>>>>>> 6c9b7416
    if (!chatContextMenu) return;

    const group = findGroupChildrenByChildId("submit-button", children as (React.ReactElement | null | undefined)[]);

    if (!group) return;

    const idx = group.findIndex(c => c?.props?.id === "submit-button");

    group.splice(idx >= 0 ? idx : 0, 0,
        <Menu.MenuItem id="vc-silent-typing" label="Silent Typing">
            <Menu.MenuCheckboxItem id="vc-silent-typing-enabled" label="Enabled" checked={enabled}
                action={() => settings.store.enabled = !settings.store.enabled} />
<<<<<<< HEAD
=======
            <Menu.MenuCheckboxItem id="vc-silent-typing-chat-bar-indicators" label="Chat Bar Indicators" checked={settings.store.hideChatBoxTypingIndicators}
                action={() => settings.store.hideChatBoxTypingIndicators = !settings.store.hideChatBoxTypingIndicators} />
            <Menu.MenuCheckboxItem id="vc-silent-typing-members-list-indicators" label="Members List Indicators" checked={settings.store.hideMembersListTypingIndicators}
                action={() => settings.store.hideMembersListTypingIndicators = !settings.store.hideMembersListTypingIndicators} />
>>>>>>> 6c9b7416
            <Menu.MenuCheckboxItem id="vc-silent-typing-chat-icon" label="Chat Icon" checked={chatIcon}
                action={() => settings.store.chatIcon = !settings.store.chatIcon} />
            <Menu.MenuCheckboxItem id="vc-silent-typing-default" label="Default Hidden" checked={defaultHidden}
                action={() => settings.store.defaultHidden = !settings.store.defaultHidden} />
        </Menu.MenuItem>
    );
};

<<<<<<< HEAD
=======
function shouldHideChatBarTypingIndicators(): boolean {
    const { hideChatBoxTypingIndicators } = settings.use(["hideChatBoxTypingIndicators"]);
    return hideChatBoxTypingIndicators;
}

function shouldHideMembersListTypingIndicators(): boolean {
    const { hideMembersListTypingIndicators } = settings.use(["hideMembersListTypingIndicators"]);
    return hideMembersListTypingIndicators;
}

>>>>>>> 6c9b7416
export default definePlugin({
    name: "SilentTyping",
    authors: [Devs.Ven, Devs.Rini, Devs.ImBanana, Devs.Etorix],
    description: "Hide your typing indicator from chat.",
    dependencies: ["ChatInputButtonAPI"],
    settings,
<<<<<<< HEAD
=======

    shouldHideChatBarTypingIndicators,
    shouldHideMembersListTypingIndicators,

>>>>>>> 6c9b7416
    contextMenus: {
        "textarea-context": chatBarContextCheckbox
    },
    patches: [
        {
            find: '.dispatch({type:"TYPING_START_LOCAL"',
            replacement: {
                match: /startTyping\(\i\){.+?},stop/,
                replace: "startTyping:$self.startTyping,stop"
            }
        },
        {
            find: "activityInviteEducationActivity:",
            replacement: {
                match: /(typingDots,children:)(\[.{0,200}?}\)\])/,
                replace: "$1$self.shouldHideChatBarTypingIndicators()?[]:$2"
            }
        },
        {
            find: ",{avatarCutoutX",
            replacement: {
                match: /isTyping:(\i)=!1(,typingIndicatorRef:\i,isSpeaking:)/,
                replace: "silentTypingIsTyping:$1=$self.shouldHideMembersListTypingIndicators()?!1:arguments[0].isTyping$2"
            }
        },
    ],

    commands: [{
        name: "silent-typing",
        description: "Hide your typing indicator from chat.",
        inputType: ApplicationCommandInputType.BUILT_IN,

        options: [
            {
                name: "toggle",
                description: "Toggle functionality globally, for the channel, or for the guild.",
                required: false,
                type: ApplicationCommandOptionType.STRING,
                choices: [
                    { name: "Global", label: "Global", value: "global" },
                    { name: "Channel", label: "Channel", value: "channel" },
                    { name: "Guild", label: "Guild", value: "guild" },
                ]
            },
            {
<<<<<<< HEAD
                name: "chat-icon",
                description: "Show an icon in the chat bar for toggling the plugin on the go.",
=======
                name: "chat-bar-indicators",
                description: "Hide other users' typing indicators from above the chat bar.",
                required: false,
                type: ApplicationCommandOptionType.BOOLEAN,
            },
            {
                name: "members-list-indicators",
                description: "Hide other users' typing indicators from the members list.",
                required: false,
                type: ApplicationCommandOptionType.BOOLEAN,
            },
            {
                name: "chat-icon",
                description: "Show an icon in the chat bar for toggling the plugin on the go.",
                required: false,
                type: ApplicationCommandOptionType.BOOLEAN,
            },
            {
                name: "chat-context-menu",
                description: "Show a dropdown in the chat context menu to toggle plugin settings on the go.",
>>>>>>> 6c9b7416
                required: false,
                type: ApplicationCommandOptionType.BOOLEAN,
            },
            {
<<<<<<< HEAD
                name: "chat-context-menu",
                description: "Show a dropdown in the chat context menu to toggle plugin settings on the go.",
                required: false,
                type: ApplicationCommandOptionType.BOOLEAN,
            },
            {
=======
>>>>>>> 6c9b7416
                name: "default-hidden",
                description: "Whether to hide typing in DMs/channels/guilds by default or not.",
                required: false,
                type: ApplicationCommandOptionType.BOOLEAN,
            }
        ],

        execute: async (args, ctx) => {
            let updated = false;
            const location = findOption(args, "toggle");

            if (typeof location === "string") {
                updated = true;

                if (location === "global") {
                    toggleGlobal();
                } else {
                    const locationId = location === "guild" ? ctx.channel.guild_id : ctx.channel.id;
                    toggleLocation(locationId, getEffectiveList(), settings.store.defaultHidden);
                }
            }

            const updateChatIcon = findOption(args, "chat-icon");

            if (typeof updateChatIcon === "boolean") {
                updated = true;
                settings.store.chatIcon = !!updateChatIcon;
            }

            const updateChatContextMenu = findOption(args, "chat-context-menu");

            if (typeof updateChatContextMenu === "boolean") {
                updated = true;
                settings.store.chatContextMenu = !!updateChatContextMenu;
            }

            const updateDefaultHidden = findOption(args, "default-hidden");

            if (typeof updateDefaultHidden === "boolean") {
                updated = true;
                settings.store.defaultHidden = !!updateDefaultHidden;
            }

            sendBotMessage(ctx.channel.id, {
                content: updated ? "Silent typing settings updated." : "No changes made to silent typing settings.",
            });
        },
    }],

    async startTyping(channelId: string) {
        if (checkEnabled(channelId)) return;
        FluxDispatcher.dispatch({ type: "TYPING_START_LOCAL", channelId });
    },

    renderChatBarButton: silentTypingChatToggle,
});<|MERGE_RESOLUTION|>--- conflicted
+++ resolved
@@ -29,19 +29,6 @@
 const settings = definePluginSettings({
     enabled: {
         type: OptionType.BOOLEAN,
-<<<<<<< HEAD
-        description: "Toggle functionality globally.",
-        default: true,
-    },
-    chatIcon: {
-        type: OptionType.BOOLEAN,
-        description: "Show an icon in the chat bar for toggling the plugin on the go. Left click to toggle the current channel, middle click to toggle the current guild, and right click to toggle globally.",
-        default: true,
-    },
-    chatContextMenu: {
-        type: OptionType.BOOLEAN,
-        description: "Show a dropdown in the chat context menu to toggle plugin settings on the go.",
-=======
         description: "Toggle functionality of your own typing indicator globally.",
         default: true,
     },
@@ -93,60 +80,25 @@
     chatContextMenu: {
         type: OptionType.BOOLEAN,
         description: "Show a dropdown in the chat context menu to modify plugin settings on the go.",
->>>>>>> 6c9b7416
         default: true
     },
     defaultHidden: {
         type: OptionType.BOOLEAN,
-<<<<<<< HEAD
-        description: "If enabled, the plugin will hide typing in any DMs/channels/guilds not listed in \"Disabled Locations\" below. If disabled, the plugin will show typing for any DMs/channels/guilds not listed in \"Enabled Locations\" below.",
-=======
         description: "If enabled, the plugin will hide your typing from others in any DMs/channels/guilds not listed in \"Disabled Locations\" below. If disabled, the plugin will show your typing to others for any DMs/channels/guilds not listed in \"Enabled Locations\" below.",
->>>>>>> 6c9b7416
         default: true,
     },
     enabledLocations: {
         type: OptionType.STRING,
-<<<<<<< HEAD
-        description: "Enable functionality for these IDs. Accepts a comma separated list of DMs (User IDs), channel IDs, and guild IDs. Only used if \"Default Hidden\" is disabled.",
-=======
         description: "Enable functionality for these IDs. Accepts a comma separated list of DM IDs, channel IDs, and guild IDs. Only used if \"Default Hidden\" is disabled.",
->>>>>>> 6c9b7416
         default: "",
     },
     disabledLocations: {
         type: OptionType.STRING,
-<<<<<<< HEAD
-        description: "Disable functionality for these IDs. Accepts a comma separated list of DMs (User IDs), channel IDs, and guild IDs. Only used if \"Default Hidden\" is enabled.",
-=======
         description: "Disable functionality for these IDs. Accepts a comma separated list of DM IDs, channel IDs, and guild IDs. Only used if \"Default Hidden\" is enabled.",
->>>>>>> 6c9b7416
         default: "",
     },
 });
 
-<<<<<<< HEAD
-const toggleGlobal = () => {
-    settings.store.enabled = !settings.store.enabled;
-};
-
-const toggleLocation = (locationId: string, effectiveList: string[], defaultHidden: boolean) => {
-    if (effectiveList.includes(locationId)) {
-        effectiveList.splice(effectiveList.indexOf(locationId), 1);
-    } else {
-        effectiveList.push(locationId);
-    }
-
-    if (defaultHidden) {
-        settings.store.disabledLocations = effectiveList.join(", ");
-    } else {
-        settings.store.enabledLocations = effectiveList.join(", ");
-    }
-};
-
-const silentTypingChatToggle: ChatBarButtonFactory = ({ channel, type }) => {
-    const { enabled, chatIcon, defaultHidden, enabledLocations, disabledLocations } = settings.use(["enabled", "chatIcon", "defaultHidden", "enabledLocations", "disabledLocations"]);
-=======
 function toggleGlobal(): void {
     settings.store.enabled = !settings.store.enabled;
 }
@@ -186,7 +138,6 @@
         "chatIconRightClickAction",
     ]);
 
->>>>>>> 6c9b7416
     const validChat = ["normal", "sidebar"].some(x => type.analyticsName === x);
 
     if (!validChat || !chatIcon) return null;
@@ -197,9 +148,6 @@
 
     const tooltip = enabled ? (
         enabledLocally ? `Typing Hidden (${location})` : `Typing Visible (${location})`
-<<<<<<< HEAD
-    ) : "Plugin Disabled";
-=======
     ) : "Typing Visible (Global)";
 
     function performAction(action: string): void {
@@ -218,37 +166,23 @@
                 break;
         }
     }
->>>>>>> 6c9b7416
 
     return (
         <ChatBarButton
             tooltip={tooltip}
             onClick={e => {
                 if (e.button === 0) {
-<<<<<<< HEAD
-                    toggleLocation(channel.id, effectiveList, defaultHidden);
-                }
-            }}
-            onAuxClick={e => {
-                if (e.button === 1 && channel.guild_id) {
-                    toggleLocation(channel.guild_id, effectiveList, defaultHidden);
-=======
                     performAction(settings.store.chatIconLeftClickAction);
                 }
             }}
             onAuxClick={e => {
                 if (e.button === 1) {
                     performAction(settings.store.chatIconMiddleClickAction);
->>>>>>> 6c9b7416
                 }
             }}
             onContextMenu={e => {
                 if (e.button === 2) {
-<<<<<<< HEAD
-                    toggleGlobal();
-=======
                     performAction(settings.store.chatIconRightClickAction);
->>>>>>> 6c9b7416
                 }
             }}>
             <svg width="20" height="20" xmlns="http://www.w3.org/2000/svg" viewBox="0 0 24 24" style={{ scale: "1.2" }}>
@@ -267,11 +201,7 @@
     );
 };
 
-<<<<<<< HEAD
-const getEffectiveList = () => {
-=======
 function getEffectiveList(): string[] {
->>>>>>> 6c9b7416
     if (settings.store.defaultHidden) {
         if (!settings.store.disabledLocations) {
             settings.store.disabledLocations = "";
@@ -289,24 +219,6 @@
     }
 };
 
-<<<<<<< HEAD
-const checkEnabled = (channel: string | Channel) => {
-    if (!settings.store.enabled) return false;
-
-    const channelId = typeof channel === "string" ? channel : channel.id;
-    const guildId = typeof channel === "string" ? ChannelStore.getChannel(channelId)?.guild_id : channel.guild_id;
-    const effectiveChannels = getEffectiveList();
-
-    if (settings.store.defaultHidden) {
-        return !effectiveChannels.includes(guildId) && !effectiveChannels.includes(channelId);
-    } else {
-        return effectiveChannels.includes(guildId) || effectiveChannels.includes(channelId);
-    }
-};
-
-const chatBarContextCheckbox: NavContextMenuPatchCallback = children => {
-    const { chatIcon, chatContextMenu, enabled, defaultHidden } = settings.use(["chatIcon", "chatContextMenu", "enabled", "defaultHidden"]);
-=======
 function checkEnabled(channel: string | Channel): boolean {
     if (!settings.store.enabled) return false;
 
@@ -338,7 +250,6 @@
         "hideMembersListTypingIndicators"
     ]);
 
->>>>>>> 6c9b7416
     if (!chatContextMenu) return;
 
     const group = findGroupChildrenByChildId("submit-button", children as (React.ReactElement | null | undefined)[]);
@@ -351,13 +262,10 @@
         <Menu.MenuItem id="vc-silent-typing" label="Silent Typing">
             <Menu.MenuCheckboxItem id="vc-silent-typing-enabled" label="Enabled" checked={enabled}
                 action={() => settings.store.enabled = !settings.store.enabled} />
-<<<<<<< HEAD
-=======
             <Menu.MenuCheckboxItem id="vc-silent-typing-chat-bar-indicators" label="Chat Bar Indicators" checked={settings.store.hideChatBoxTypingIndicators}
                 action={() => settings.store.hideChatBoxTypingIndicators = !settings.store.hideChatBoxTypingIndicators} />
             <Menu.MenuCheckboxItem id="vc-silent-typing-members-list-indicators" label="Members List Indicators" checked={settings.store.hideMembersListTypingIndicators}
                 action={() => settings.store.hideMembersListTypingIndicators = !settings.store.hideMembersListTypingIndicators} />
->>>>>>> 6c9b7416
             <Menu.MenuCheckboxItem id="vc-silent-typing-chat-icon" label="Chat Icon" checked={chatIcon}
                 action={() => settings.store.chatIcon = !settings.store.chatIcon} />
             <Menu.MenuCheckboxItem id="vc-silent-typing-default" label="Default Hidden" checked={defaultHidden}
@@ -366,8 +274,6 @@
     );
 };
 
-<<<<<<< HEAD
-=======
 function shouldHideChatBarTypingIndicators(): boolean {
     const { hideChatBoxTypingIndicators } = settings.use(["hideChatBoxTypingIndicators"]);
     return hideChatBoxTypingIndicators;
@@ -378,23 +284,20 @@
     return hideMembersListTypingIndicators;
 }
 
->>>>>>> 6c9b7416
 export default definePlugin({
     name: "SilentTyping",
     authors: [Devs.Ven, Devs.Rini, Devs.ImBanana, Devs.Etorix],
     description: "Hide your typing indicator from chat.",
     dependencies: ["ChatInputButtonAPI"],
     settings,
-<<<<<<< HEAD
-=======
 
     shouldHideChatBarTypingIndicators,
     shouldHideMembersListTypingIndicators,
 
->>>>>>> 6c9b7416
     contextMenus: {
         "textarea-context": chatBarContextCheckbox
     },
+
     patches: [
         {
             find: '.dispatch({type:"TYPING_START_LOCAL"',
@@ -437,44 +340,30 @@
                 ]
             },
             {
-<<<<<<< HEAD
+                name: "chat-bar-indicators",
+                description: "Hide other users' typing indicators from above the chat bar.",
+                required: false,
+                type: ApplicationCommandOptionType.BOOLEAN,
+            },
+            {
+                name: "members-list-indicators",
+                description: "Hide other users' typing indicators from the members list.",
+                required: false,
+                type: ApplicationCommandOptionType.BOOLEAN,
+            },
+            {
                 name: "chat-icon",
                 description: "Show an icon in the chat bar for toggling the plugin on the go.",
-=======
-                name: "chat-bar-indicators",
-                description: "Hide other users' typing indicators from above the chat bar.",
                 required: false,
                 type: ApplicationCommandOptionType.BOOLEAN,
             },
             {
-                name: "members-list-indicators",
-                description: "Hide other users' typing indicators from the members list.",
+                name: "chat-context-menu",
+                description: "Show a dropdown in the chat context menu to toggle plugin settings on the go.",
                 required: false,
                 type: ApplicationCommandOptionType.BOOLEAN,
             },
             {
-                name: "chat-icon",
-                description: "Show an icon in the chat bar for toggling the plugin on the go.",
-                required: false,
-                type: ApplicationCommandOptionType.BOOLEAN,
-            },
-            {
-                name: "chat-context-menu",
-                description: "Show a dropdown in the chat context menu to toggle plugin settings on the go.",
->>>>>>> 6c9b7416
-                required: false,
-                type: ApplicationCommandOptionType.BOOLEAN,
-            },
-            {
-<<<<<<< HEAD
-                name: "chat-context-menu",
-                description: "Show a dropdown in the chat context menu to toggle plugin settings on the go.",
-                required: false,
-                type: ApplicationCommandOptionType.BOOLEAN,
-            },
-            {
-=======
->>>>>>> 6c9b7416
                 name: "default-hidden",
                 description: "Whether to hide typing in DMs/channels/guilds by default or not.",
                 required: false,
