--- conflicted
+++ resolved
@@ -17,11 +17,7 @@
 */
 
 import { definePluginSettings, Settings } from "@api/Settings";
-<<<<<<< HEAD
-import { getUserSettingDefinitionLazy } from "@api/UserSettingDefinitions";
-=======
 import { getUserSettingLazy } from "@api/UserSettings";
->>>>>>> b9392c3b
 import { ErrorCard } from "@components/ErrorCard";
 import { Link } from "@components/Link";
 import { Devs } from "@utils/constants";
@@ -37,11 +33,7 @@
 const ActivityComponent = findComponentByCodeLazy("onOpenGameProfile");
 const ActivityClassName = findByPropsLazy("activity", "buttonColor");
 
-<<<<<<< HEAD
-const ShowCurrentGame = getUserSettingDefinitionLazy<boolean>("status", "showCurrentGame")!;
-=======
 const ShowCurrentGame = getUserSettingLazy<boolean>("status", "showCurrentGame")!;
->>>>>>> b9392c3b
 
 async function getApplicationAsset(key: string): Promise<string> {
     if (/https?:\/\/(cdn|media)\.discordapp\.(com|net)\/attachments\//.test(key)) return "mp:" + key.replace(/https?:\/\/(cdn|media)\.discordapp\.(com|net)\//, "");
@@ -401,11 +393,7 @@
     name: "CustomRPC",
     description: "Allows you to set a custom rich presence.",
     authors: [Devs.captain, Devs.AutumnVN, Devs.nin0dev],
-<<<<<<< HEAD
-    dependencies: ["UserSettingDefinitionsAPI"],
-=======
     dependencies: ["UserSettingsAPI"],
->>>>>>> b9392c3b
     start: setRpc,
     stop: () => setRpc(true),
     settings,
