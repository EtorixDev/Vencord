:root {
    --vc-rdb-avatar-size: 40px;
    --vc-rdb-spacing-size: 8px;
}

.vc-rdb-badge {
    vertical-align: middle;
    margin-left: 4px;
}

.vc-rdb-input {
    margin-top: 6px;
    margin-bottom: 12px;
    resize: none;
    overflow: hidden;
    background: transparent;
    border: 1px solid var(--profile-message-input-border-color);
}

.vc-rdb-modal-footer-wrapper {
    width: 100%;
    margin: 6px 16px;
}

.vc-rdb-placeholder {
    margin-bottom: 4px;
    font-weight: bold;
    font-style: italic;
    color: var(--text-muted);
}

.vc-rdb-input * {
    font-size: 14px;
}

.vc-rdb-modal-footer {
    padding: 0;
}

.vc-rdb-modal-footer .vc-rdb-input {
    margin-bottom: 0;
    background: var(--input-background);
}

.vc-rdb-modal-footer [class|="pageControlContainer"] {
    margin-top: 0;
}

.vc-rdb-modal-header {
    flex-grow: 1;
}

.vc-rdb-modal-reviews {
    margin-top: 16px;
}

.vc-rdb-review-container {
    padding-top: var(--vc-rdb-spacing-size) !important;
    padding-bottom: var(--vc-rdb-spacing-size) !important;
    padding-right: 32px !important;
}

.vc-rdb-review-container:hover {
    background: var(--background-message-hover) !important;
    border-radius: 8px;
}

.vc-rdb-review-comment [class*="avatar"] {
    vertical-align: text-top;
}

.vc-rdb-review-comment {
    overflow-y: hidden;
    margin-top: 1px;
<<<<<<< HEAD
    margin-bottom: var(--vc-rdb-spacing-size);
=======
    margin-bottom: 8px;
>>>>>>> 468b290d
    color: var(--text-default);
    font-size: 15px;
}

.vc-rdb-blocked-badge {
    cursor: pointer;
}

.vc-rdb-block-modal-header {
    display: flex;
    justify-content: space-between;
    align-items: center;
}

.vc-rdb-block-modal {
    padding: 1em;
    display: grid;
    gap: 0.75em;
}

.vc-rdb-button-grid {
    display: grid;
    grid-template-columns: 1fr 1fr;
    gap: 10px;
}

/* stylelint-disable-next-line media-feature-range-notation */
@media (max-width: 600px) {
    .vc-rdb-button-grid {
        grid-template-columns: 1fr;
    }
}

.vc-rdb-block-modal-row {
    display: flex;
    height: 2em;
    gap: 0.5em;
    align-items: center;
}

.vc-rdb-block-modal-avatar {
    border-radius: 50%;
    height: 2em;
    width: 2em;
}

.vc-rdb-block-modal-avatar::before {
    content: "";
    display: block;
    width: 100%;
    height: 100%;
    background-color: var(--background-modifier-accent);
}

.vc-rdb-block-modal-username {
    flex-grow: 1;
}

.vc-rdb-block-modal-unblock {
    cursor: pointer;
}

.vc-rdb-avatar {
    z-index: 1 !important;
}

.vc-rdb-white-line {
    position: absolute;
    left: calc(var(--vc-rdb-avatar-size) / 2);
    top: calc(var(--vc-rdb-avatar-size) + 2 * var(--vc-rdb-spacing-size));
    width: 2px;
    height: calc(100% - var(--vc-rdb-avatar-size) - 4 * var(--vc-rdb-spacing-size) - 2px);
    ;
    border-left: 3px solid gray;
}

.vc-rdb-reply-line {
    position: relative;
    border: 3px solid gray;
    border-top: none;
    border-right: none;
    border-bottom-left-radius: 20px;
    height: calc(8px);
    width: calc(24px);
    top: calc(var(--vc-rdb-avatar-size) / 2 + 4px);
    left: calc(var(--vc-rdb-avatar-size) * -2 - 4px);
}

.vc-rdb-profile-photo-container {
    position: relative;
}

.vc-rdb-buttons {
    opacity: 0;
}

.vc-rdb-reply:hover>.vc-rdb-buttons {
    opacity: 1;
}

.vc-rdb-review:hover>.vc-rdb-buttons {
    opacity: 1;
}<|MERGE_RESOLUTION|>--- conflicted
+++ resolved
@@ -72,11 +72,7 @@
 .vc-rdb-review-comment {
     overflow-y: hidden;
     margin-top: 1px;
-<<<<<<< HEAD
-    margin-bottom: var(--vc-rdb-spacing-size);
-=======
     margin-bottom: 8px;
->>>>>>> 468b290d
     color: var(--text-default);
     font-size: 15px;
 }
