/*
 * Vencord, a modification for Discord's desktop app
 * Copyright (c) 2022 Vendicated and contributors
 *
 * This program is free software: you can redistribute it and/or modify
 * it under the terms of the GNU General Public License as published by
 * the Free Software Foundation, either version 3 of the License, or
 * (at your option) any later version.
 *
 * This program is distributed in the hope that it will be useful,
 * but WITHOUT ANY WARRANTY; without even the implied warranty of
 * MERCHANTABILITY or FITNESS FOR A PARTICULAR PURPOSE.  See the
 * GNU General Public License for more details.
 *
 * You should have received a copy of the GNU General Public License
 * along with this program.  If not, see <https://www.gnu.org/licenses/>.
*/

import "./style.css";

import { NavContextMenuPatchCallback } from "@api/ContextMenu";
import ErrorBoundary from "@components/ErrorBoundary";
import { ExpandableHeader } from "@components/ExpandableHeader";
import { NotesIcon, OpenExternalIcon } from "@components/Icons";
import { Devs } from "@utils/constants";
import { classes } from "@utils/misc";
import definePlugin from "@utils/types";
import { findByPropsLazy } from "@webpack";
import { Alerts, Button, Menu, Parser, TooltipContainer, useState } from "@webpack/common";
import { Guild, User } from "discord-types/general";

import { Auth, initAuth, updateAuth } from "./auth";
import { openReviewsModal } from "./components/ReviewModal";
import ReviewsView from "./components/ReviewsView";
import { NotificationType } from "./entities";
import { getCurrentUserInfo, readNotification } from "./reviewDbApi";
import { settings } from "./settings";
import { showToast } from "./utils";

const RoleButtonClasses = findByPropsLazy("button", "buttonInner", "icon", "banner");

const guildPopoutPatch: NavContextMenuPatchCallback = (children, { guild }: { guild: Guild, onClose(): void; }) => {
    if (!guild) return;
    children.push(
        <Menu.MenuItem
            label="View Reviews"
            id="vc-rdb-server-reviews"
            icon={OpenExternalIcon}
            action={() => openReviewsModal(guild.id, guild.name)}
        />
    );
};

const userContextPatch: NavContextMenuPatchCallback = (children, { user }: { user?: User, onClose(): void; }) => {
    if (!user) return;
    children.push(
        <Menu.MenuItem
            label="View Reviews"
            id="vc-rdb-user-reviews"
            icon={OpenExternalIcon}
            action={() => openReviewsModal(user.id, user.username)}
        />
    );
};

export default definePlugin({
    name: "ReviewDB",
    description: "Review other users (Adds a new settings to profiles)",
    authors: [Devs.mantikafasi, Devs.Ven],

    settings,
    contextMenus: {
        "guild-header-popout": guildPopoutPatch,
        "guild-context": guildPopoutPatch,
        "user-context": userContextPatch,
        "user-profile-actions": userContextPatch,
        "user-profile-overflow-menu": userContextPatch
    },

    patches: [
        {
            find: "showBorder:null",
            replacement: {
                match: /user:(\i),setNote:\i,canDM.+?\}\)/,
                replace: "$&,$self.getReviewsComponent($1)"
            }
        },
        {
            find: /inline:!1,profileViewedAnalytics:\i}\),/,
            replacement: {
                match: /currentUser:\i,guild:\i}\)(?<=user:(\i),bio:null==\i\?.+?)/,
                replace: "$&,$self.getReviewsComponent($1)"
            },
            predicate: () => !settings.store.preferButtonOverDropdown
        },
        {
            find: ".BITE_SIZE,user:",
            replacement: {
<<<<<<< HEAD
                match: /(?<=\.BITE_SIZE,children:\[)\(0,\i\.jsx\)\(\i\.\i,\{user:(\i),/,
                replace: "$self.BiteSizeReviewsButton({user:$1}),$&"
            },
            predicate: () => settings.store.preferButtonOverDropdown
=======
                match: /{profileType:\i\.\i\.BITE_SIZE,children:\[/,
                replace: "$&$self.BiteSizeReviewsButton({user:arguments[0].user}),"
            }
        },
        {
            find: ".FULL_SIZE,user:",
            replacement: {
                match: /{profileType:\i\.\i\.FULL_SIZE,children:\[/,
                replace: "$&$self.BiteSizeReviewsButton({user:arguments[0].user}),"
            }
        },
        {
            find: ".PANEL,isInteractionSource:",
            replacement: {
                match: /{profileType:\i\.\i\.PANEL,children:\[/,
                replace: "$&$self.BiteSizeReviewsButton({user:arguments[0].user}),"
            }
>>>>>>> 7ec842d4
        }
    ],

    flux: {
        CONNECTION_OPEN: initAuth,
    },

    async start() {
        const s = settings.store;
        const { lastReviewId, notifyReviews } = s;

        await initAuth();

        setTimeout(async () => {
            if (!Auth.token) return;

            const user = await getCurrentUserInfo(Auth.token);
            updateAuth({ user });

            if (notifyReviews) {
                if (lastReviewId && lastReviewId < user.lastReviewID) {
                    s.lastReviewId = user.lastReviewID;
                    if (user.lastReviewID !== 0)
                        showToast("You have new reviews on your profile!");
                }
            }

            if (user.notification) {
                const props = user.notification.type === NotificationType.Ban ? {
                    cancelText: "Appeal",
                    confirmText: "Ok",
                    onCancel: async () =>
                        VencordNative.native.openExternal(
                            "https://reviewdb.mantikafasi.dev/api/redirect?"
                            + new URLSearchParams({
                                token: Auth.token!,
                                page: "dashboard/appeal"
                            })
                        )
                } : {};

                Alerts.show({
                    title: user.notification.title,
                    body: (
                        Parser.parse(
                            user.notification.content,
                            false
                        )
                    ),
                    ...props
                });

                readNotification(user.notification.id);
            }
        }, 4000);
    },

    getReviewsComponent: ErrorBoundary.wrap((user: User) => {
        const [reviewCount, setReviewCount] = useState<number>();

        return (
            <ExpandableHeader
                headerText="User Reviews"
                onMoreClick={() => openReviewsModal(user.id, user.username)}
                moreTooltipText={
                    reviewCount && reviewCount > 50
                        ? `View all ${reviewCount} reviews`
                        : "Open Review Modal"
                }
                onDropDownClick={state => settings.store.reviewsDropdownState = !state}
                defaultState={settings.store.reviewsDropdownState}
            >
                <ReviewsView
                    discordId={user.id}
                    name={user.username}
                    onFetchReviews={r => setReviewCount(r.reviewCount)}
                    showInput
                />
            </ExpandableHeader>
        );
    }, { message: "Failed to render Reviews" }),

    BiteSizeReviewsButton: ErrorBoundary.wrap(({ user }: { user: User; }) => {
        return (
            <TooltipContainer text="View Reviews">
                <Button
                    onClick={() => openReviewsModal(user.id, user.username)}
                    look={Button.Looks.FILLED}
                    size={Button.Sizes.NONE}
                    color={RoleButtonClasses.bannerColor}
                    className={classes(RoleButtonClasses.button, RoleButtonClasses.icon, RoleButtonClasses.banner)}
                    innerClassName={classes(RoleButtonClasses.buttonInner, RoleButtonClasses.icon, RoleButtonClasses.banner)}
                >
                    <NotesIcon height={16} width={16} />
                </Button>
            </TooltipContainer>
        );
    }, { noop: true })
});<|MERGE_RESOLUTION|>--- conflicted
+++ resolved
@@ -96,15 +96,10 @@
         {
             find: ".BITE_SIZE,user:",
             replacement: {
-<<<<<<< HEAD
-                match: /(?<=\.BITE_SIZE,children:\[)\(0,\i\.jsx\)\(\i\.\i,\{user:(\i),/,
-                replace: "$self.BiteSizeReviewsButton({user:$1}),$&"
+                match: /{profileType:\i\.\i\.BITE_SIZE,children:\[/,
+                replace: "$&$self.BiteSizeReviewsButton({user:arguments[0].user}),"
             },
             predicate: () => settings.store.preferButtonOverDropdown
-=======
-                match: /{profileType:\i\.\i\.BITE_SIZE,children:\[/,
-                replace: "$&$self.BiteSizeReviewsButton({user:arguments[0].user}),"
-            }
         },
         {
             find: ".FULL_SIZE,user:",
@@ -119,7 +114,6 @@
                 match: /{profileType:\i\.\i\.PANEL,children:\[/,
                 replace: "$&$self.BiteSizeReviewsButton({user:arguments[0].user}),"
             }
->>>>>>> 7ec842d4
         }
     ],
 
