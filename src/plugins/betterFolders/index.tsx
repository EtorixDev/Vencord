--- conflicted
+++ resolved
@@ -153,13 +153,6 @@
                     match: /let{disableAppDownload:\i=\i\.isPlatformEmbedded,isOverlay:.+?(?=}=\i,)/,
                     replace: "$&,isBetterFolders"
                 },
-<<<<<<< HEAD
-                // Discord extacts the folders component, we need to pass the isBetterFolders and betterFoldersExpandedIds variable to it
-                {
-                    match: /0,\i\.jsxs?[^0}]{0,100}guildDiscoveryButton:\i,/g,
-                    replace: "$&isBetterFolders:arguments[0]?.isBetterFolders,betterFoldersExpandedIds:arguments[0]?.betterFoldersExpandedIds,"
-                },
-=======
                 // Export the isBetterFolders and betterFoldersExpandedIds variable to the Guild List component
                 {
                     match: /,{guildDiscoveryButton:\i,/g,
@@ -170,7 +163,6 @@
                     match: /switch\(\i\.type\){case \i\.\i\.FOLDER:.+?folderNode:\i,/,
                     replace: '$&isBetterFolders:typeof isBetterFolders!=="undefined"?isBetterFolders:false,'
                 },
->>>>>>> 59974a16
                 // If we are rendering the Better Folders sidebar, we filter out guilds that are not in folders and unexpanded folders
                 {
                     match: /\[(\i)\]=(\(0,\i\.\i\).{0,40}getGuildsTree\(\).+?}\))(?=,)/,
@@ -181,40 +173,7 @@
                     match: /lastTargetNode:\i\[\i\.length-1\].+?}\)(?::null)?\](?=}\))/,
                     replace: "$&.filter($self.makeGuildsBarGuildListFilter(!!arguments[0]?.isBetterFolders))"
                 },
-<<<<<<< HEAD
-                // If we are rendering the Better Folders sidebar, we filter out everything but the scroller for the guild list from the GuildsBar Tree children
-                {
-                    match: /lurkingGuildIds:\i\}\)\](?=\}\)\})/,
-                    replace: "$&.filter($self.makeGuildsBarTreeFilter(!!arguments[0]?.isBetterFolders))"
-                },
-                // With one of the sidebar versions, there is a sticky top bar. Don't render it if we are rendering the Better Folders sidebar
-                {
-                    // [^0] to not match any other JSX call
-                    match: /(?=\(0,\i\.jsxs?\)[^0]+\.topSection)/,
-                    replace: "!!arguments[0]?.isBetterFolders?null:"
-                },
-                // Don't render the tiny separator line at the top of the Better Folders sidebar
-                // Only needed with the sidebar variant with the sticky top bar
-                {
-                    match: /(?=\(0,\i\.jsxs?\)[^0]+fullWidth:)/,
-                    replace: "!!arguments[0]?.isBetterFolders?null:"
-                },
-                // On the other sidebar version, dms are rendered separately.
-                // We need to filter them out
-                {
-                    match: /fullWidth:!0.+?lurkingGuildIds.+?\]/,
-                    replace: "$&.filter($self.makeGuildsBarTreeFilter(!!arguments[0]?.isBetterFolders))"
-                },
-                // if you click the (NEW) button on the better folders sidebar
-                // it will end up in some infinite loop
-                {
-                    match: /unreadMentionsFixedFooter\].+?\]/,
-                    replace: "$&.filter($self.makeNewButtonFilter(!!arguments[0]?.isBetterFolders))"
-                },
-                // Export the isBetterFolders variable to the folders component
-=======
                 // If we are rendering the Better Folders sidebar, we filter out everything but the Guild List from the Sidebar children
->>>>>>> 59974a16
                 {
                     match: /unreadMentionsFixedFooter\].+?\]/,
                     replace: "$&.filter($self.makeGuildsBarSidebarFilter(!!arguments[0]?.isBetterFolders))"
@@ -262,21 +221,13 @@
                 // If we are rendering the normal GuildsBar sidebar, we avoid rendering guilds from folders that are expanded
                 {
                     predicate: () => !settings.store.keepIcons,
-<<<<<<< HEAD
-                    match: /folderGroupBackground.*?,(?=\i\(\(\i,\i,\i\)=>{let{key.+?"ul")(?<=selected:\i,expanded:(\i),.+?)/,
-=======
                     match: /folderGroupBackground.+?,(?=\i\(\(\i,\i,\i\)=>{let{key:.{0,70}"ul")(?<=selected:\i,expanded:(\i),.+?)/,
->>>>>>> 59974a16
                     replace: (m, isExpanded) => `${m}$self.shouldRenderContents(arguments[0],${isExpanded})?null:`
                 },
                 // Decide if we should render the expanded folder background if we are rendering the Better Folders sidebar
                 {
                     predicate: () => settings.store.showFolderIcon !== FolderIconDisplay.Always,
-<<<<<<< HEAD
-                    match: /\.isExpanded].{0,110}children:\[/,
-=======
                     match: /\.isExpanded\].{0,110}children:\[/,
->>>>>>> 59974a16
                     replace: "$&$self.shouldShowFolderIconAndBackground(!!arguments[0]?.isBetterFolders,arguments[0]?.betterFoldersExpandedIds)&&"
                 },
                 // Decide if we should render the expanded folder icon if we are rendering the Better Folders sidebar
@@ -402,10 +353,6 @@
 
     makeGuildsBarSidebarFilter(isBetterFolders: boolean) {
         return child => {
-<<<<<<< HEAD
-            if (!isBetterFolders) return true;
-            return !!child?.props?.renderTreeNode;
-=======
             if (!isBetterFolders) {
                 return true;
             }
@@ -416,7 +363,6 @@
                 console.error(e);
                 return true;
             }
->>>>>>> 59974a16
         };
     },
 
