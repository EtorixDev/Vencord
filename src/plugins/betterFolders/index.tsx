/*
 * Vencord, a modification for Discord's desktop app
 * Copyright (c) 2023 Vendicated and contributors
 *
 * This program is free software: you can redistribute it and/or modify
 * it under the terms of the GNU General Public License as published by
 * the Free Software Foundation, either version 3 of the License, or
 * (at your option) any later version.
 *
 * This program is distributed in the hope that it will be useful,
 * but WITHOUT ANY WARRANTY; without even the implied warranty of
 * MERCHANTABILITY or FITNESS FOR A PARTICULAR PURPOSE.  See the
 * GNU General Public License for more details.
 *
 * You should have received a copy of the GNU General Public License
 * along with this program.  If not, see <https://www.gnu.org/licenses/>.
*/

import { definePluginSettings } from "@api/Settings";
import { Devs } from "@utils/constants";
import { getIntlMessage } from "@utils/discord";
import definePlugin, { OptionType } from "@utils/types";
import { findByPropsLazy, findLazy, findStoreLazy } from "@webpack";
import { FluxDispatcher, useMemo } from "@webpack/common";

import FolderSideBar from "./FolderSideBar";

enum FolderIconDisplay {
    Never,
    Always,
    MoreThanOneFolderExpanded
}

export const ExpandedGuildFolderStore = findStoreLazy("ExpandedGuildFolderStore");
const SortedGuildStore = findStoreLazy("SortedGuildStore");
const GuildsTree = findLazy(m => m.prototype?.moveNextTo);
const FolderUtils = findByPropsLazy("move", "toggleGuildFolderExpand");

let lastGuildId = null as string | null;
let dispatchingFoldersClose = false;

function getGuildFolder(id: string) {
    return SortedGuildStore.getGuildFolders().find(folder => folder.guildIds.includes(id));
}

function closeFolders() {
    for (const id of ExpandedGuildFolderStore.getExpandedFolders())
        FolderUtils.toggleGuildFolderExpand(id);
}

export const settings = definePluginSettings({
    sidebar: {
        type: OptionType.BOOLEAN,
        description: "Display servers from folder on dedicated sidebar",
        restartNeeded: true,
        default: true
    },
    sidebarAnim: {
        type: OptionType.BOOLEAN,
        description: "Animate opening the folder sidebar",
        default: true
    },
    closeAllFolders: {
        type: OptionType.BOOLEAN,
        description: "Close all folders when selecting a server not in a folder",
        default: false
    },
    closeAllHomeButton: {
        type: OptionType.BOOLEAN,
        description: "Close all folders when clicking on the home button",
        restartNeeded: true,
        default: false
    },
    closeOthers: {
        type: OptionType.BOOLEAN,
        description: "Close other folders when opening a folder",
        default: false
    },
    forceOpen: {
        type: OptionType.BOOLEAN,
        description: "Force a folder to open when switching to a server of that folder",
        default: false
    },
    keepIcons: {
        type: OptionType.BOOLEAN,
        description: "Keep showing guild icons in the primary guild bar folder when it's open in the BetterFolders sidebar",
        restartNeeded: true,
        default: false
    },
    showFolderIcon: {
        type: OptionType.SELECT,
        description: "Show the folder icon above the folder guilds in the BetterFolders sidebar",
        options: [
            { label: "Never", value: FolderIconDisplay.Never },
            { label: "Always", value: FolderIconDisplay.Always, default: true },
            { label: "When more than one folder is expanded", value: FolderIconDisplay.MoreThanOneFolderExpanded }
        ],
        restartNeeded: true
    }
});

export default definePlugin({
    name: "BetterFolders",
    description: "Shows server folders on dedicated sidebar and adds folder related improvements",
    authors: [Devs.juby, Devs.AutumnVN, Devs.Nuckyz],

    settings,

    patches: [
        {
            find: '("guildsnav")',
            predicate: () => settings.store.sidebar,
            replacement: [
                // Create the isBetterFolders variable in the GuildsBar component
                {
                    match: /let{disableAppDownload:\i=\i\.isPlatformEmbedded,isOverlay:.+?(?=}=\i,)/,
                    replace: "$&,isBetterFolders"
                },
                // If we are rendering the Better Folders sidebar, we filter out guilds that are not in folders and unexpanded folders
                {
                    match: /\[(\i)\]=(\(0,\i\.\i\).{0,40}getGuildsTree\(\).+?}\))(?=,)/,
                    replace: (_, originalTreeVar, rest) => `[betterFoldersOriginalTree]=${rest},${originalTreeVar}=$self.getGuildTree(!!arguments[0]?.isBetterFolders,betterFoldersOriginalTree,arguments[0]?.betterFoldersExpandedIds)`
                },
                // If we are rendering the Better Folders sidebar, we filter out everything but the servers and folders from the GuildsBar Guild List children
                {
                    match: /lastTargetNode:\i\[\i\.length-1\].+?}\)(?::null)?\](?=}\))/,
                    replace: "$&.filter($self.makeGuildsBarGuildListFilter(!!arguments[0]?.isBetterFolders))"
                },
                // If we are rendering the Better Folders sidebar, we filter out everything but the scroller for the guild list from the GuildsBar Tree children
                {
                    match: /unreadMentionsIndicatorBottom,.+?}\)\]/,
                    replace: "$&.filter($self.makeGuildsBarTreeFilter(!!arguments[0]?.isBetterFolders))"
                },
                // Export the isBetterFolders variable to the folders component
                {
                    match: /switch\(\i\.type\){case \i\.\i\.FOLDER:.+?folderNode:\i,/,
                    replace: '$&isBetterFolders:typeof isBetterFolders!=="undefined"?isBetterFolders:false,'
                }
            ]
        },
        {
            // This is the parent folder component
            find: ".toggleGuildFolderExpand(",
            predicate: () => settings.store.sidebar && settings.store.showFolderIcon !== FolderIconDisplay.Always,
            replacement: [
                {
                    // Modify the expanded state to instead return the list of expanded folders
                    match: /(\],\(\)=>)(\i\.\i)\.isFolderExpanded\(\i\)\)/,
                    replace: (_, rest, ExpandedGuildFolderStore) => `${rest}${ExpandedGuildFolderStore}.getExpandedFolders())`,
                },
                {
                    // Modify the expanded prop to use the boolean if the above patch fails, or check if the folder is expanded from the list if it succeeds
                    // Also export the list of expanded folders to the child folder component if the patch above succeeds, else export undefined
                    match: /(?<=folderNode:(\i),expanded:)\i(?=,)/,
                    replace: (isExpandedOrExpandedIds, folderNote) => ""
                        + `typeof ${isExpandedOrExpandedIds}==="boolean"?${isExpandedOrExpandedIds}:${isExpandedOrExpandedIds}.has(${folderNote}.id),`
                        + `betterFoldersExpandedIds:${isExpandedOrExpandedIds} instanceof Set?${isExpandedOrExpandedIds}:void 0`
                }
            ]
        },
        {
            find: ".expandedFolderBackground,",
            predicate: () => settings.store.sidebar,
            replacement: [
                // We use arguments[0] to access the isBetterFolders variable in this nested folder component (the parent exports all the props so we don't have to patch it)

                // If we are rendering the normal GuildsBar sidebar, we make Discord think the folder is always collapsed to show better icons (the mini guild icons) and avoid transitions
                {
                    predicate: () => settings.store.keepIcons,
                    match: /(?<=let{folderNode:\i,setNodeRef:\i,.+?expanded:(\i),.+?;)(?=let)/,
                    replace: (_, isExpanded) => `${isExpanded}=!!arguments[0]?.isBetterFolders&&${isExpanded};`
                },
                // Disable expanding and collapsing folders transition in the normal GuildsBar sidebar
                {
                    predicate: () => !settings.store.keepIcons,
                    match: /(?=,\{from:\{height)/,
                    replace: "&&$self.shouldShowTransition(arguments[0])"
                },
                // If we are rendering the normal GuildsBar sidebar, we avoid rendering guilds from folders that are expanded
                {
                    predicate: () => !settings.store.keepIcons,
                    match: /expandedFolderBackground,.+?,(?=\i\(\(\i,\i,\i\)=>{let{key.{0,45}ul)(?<=selected:\i,expanded:(\i),.+?)/,
                    replace: (m, isExpanded) => `${m}$self.shouldRenderContents(arguments[0],${isExpanded})?null:`
                },
                {
                    // Decide if we should render the expanded folder background if we are rendering the Better Folders sidebar
                    predicate: () => settings.store.showFolderIcon !== FolderIconDisplay.Always,
<<<<<<< HEAD
                    match: /(?<=\.isExpanded\),.{0,25}children:\[)/,
                    replace: "$self.shouldShowFolderIconAndBackground(!!arguments[0]?.isBetterFolders,arguments[0]?.betterFoldersExpandedIds)&&"
=======
                    match: /\.isExpanded\),.{0,30}children:\[/,
                    replace: "$&$self.shouldShowFolderIconAndBackground(!!arguments[0]?.isBetterFolders,arguments[0]?.betterFoldersExpandedIds)&&"
>>>>>>> 146a2ac7
                },
                {
                    // Decide if we should render the expanded folder icon if we are rendering the Better Folders sidebar
                    predicate: () => settings.store.showFolderIcon !== FolderIconDisplay.Always,
                    match: /(?<=\.expandedFolderBackground.+?}\),)(?=\i,)/,
                    replace: "!$self.shouldShowFolderIconAndBackground(!!arguments[0]?.isBetterFolders,arguments[0]?.betterFoldersExpandedIds)?null:"
                }
            ]
        },
        {
            find: "APPLICATION_LIBRARY,render:",
            predicate: () => settings.store.sidebar,
            replacement: {
                // Render the Better Folders sidebar
                match: /(container.{0,50}({className:\i\.guilds,themeOverride:\i})\))/,
                replace: "$1,$self.FolderSideBar({...$2})"
            }
        },
        {
            find: "#{intl::DISCODO_DISABLED}",
            predicate: () => settings.store.closeAllHomeButton,
            replacement: {
                // Close all folders when clicking the home button
                match: /(?<=onClick:\(\)=>{)(?=.{0,300}"discodo")/,
                replace: "$self.closeFolders();"
            }
        }
    ],

    flux: {
        CHANNEL_SELECT(data) {
            if (!settings.store.closeAllFolders && !settings.store.forceOpen)
                return;

            if (lastGuildId !== data.guildId) {
                lastGuildId = data.guildId;
                const guildFolder = getGuildFolder(data.guildId);

                if (guildFolder?.folderId) {
                    if (settings.store.forceOpen && !ExpandedGuildFolderStore.isFolderExpanded(guildFolder.folderId)) {
                        FolderUtils.toggleGuildFolderExpand(guildFolder.folderId);
                    }
                } else if (settings.store.closeAllFolders) {
                    closeFolders();
                }
            }
        },

        TOGGLE_GUILD_FOLDER_EXPAND(data) {
            if (settings.store.closeOthers && !dispatchingFoldersClose) {
                dispatchingFoldersClose = true;

                FluxDispatcher.wait(() => {
                    const expandedFolders = ExpandedGuildFolderStore.getExpandedFolders();

                    if (expandedFolders.size > 1) {
                        for (const id of expandedFolders) if (id !== data.folderId)
                            FolderUtils.toggleGuildFolderExpand(id);
                    }

                    dispatchingFoldersClose = false;
                });
            }
        },

        LOGOUT() {
            closeFolders();
        }
    },

    getGuildTree(isBetterFolders: boolean, originalTree: any, expandedFolderIds?: Set<any>) {
        return useMemo(() => {
            if (!isBetterFolders || expandedFolderIds == null) return originalTree;

            const newTree = new GuildsTree();
            // Children is every folder and guild which is not in a folder, this filters out only the expanded folders
            newTree.root.children = originalTree.root.children.filter(guildOrFolder => expandedFolderIds.has(guildOrFolder.id));
            // Nodes is every folder and guild, even if it's in a folder, this filters out only the expanded folders and guilds inside them
            newTree.nodes = Object.fromEntries(
                Object.entries(originalTree.nodes)
                    .filter(([_, guildOrFolder]: any[]) => expandedFolderIds.has(guildOrFolder.id) || expandedFolderIds.has(guildOrFolder.parentId))
            );

            return newTree;
        }, [isBetterFolders, originalTree, expandedFolderIds]);
    },

    makeGuildsBarGuildListFilter(isBetterFolders: boolean) {
        return child => {
            if (!isBetterFolders) return true;

            try {
                return child?.props?.["aria-label"] === getIntlMessage("SERVERS");
            } catch (e) {
                console.error(e);
            }

            return true;
        };
    },

    makeGuildsBarTreeFilter(isBetterFolders: boolean) {
        return child => {
            if (!isBetterFolders) return true;

            if (child?.props?.className?.includes("itemsContainer") && child.props.children != null) {
                // Filter out everything but the scroller for the guild list
                child.props.children = child.props.children.filter(child => child?.props?.onScroll != null);
                return true;
            }

            return false;
        };
    },

    shouldShowFolderIconAndBackground(isBetterFolders: boolean, expandedFolderIds?: Set<any>) {
        if (!isBetterFolders) return true;

        switch (settings.store.showFolderIcon) {
            case FolderIconDisplay.Never:
                return false;
            case FolderIconDisplay.Always:
                return true;
            case FolderIconDisplay.MoreThanOneFolderExpanded:
                return (expandedFolderIds?.size ?? 0) > 1;
            default:
                return true;
        }
    },

    shouldShowTransition(props: any) {
        // Pending guilds
        if (props?.folderNode?.id === 1) return true;

        return !!props?.isBetterFolders;
    },

    shouldRenderContents(props: any, isExpanded: boolean) {
        // Pending guilds
        if (props?.folderNode?.id === 1) return false;

        return !props?.isBetterFolders && isExpanded;
    },

    FolderSideBar,
    closeFolders,
});<|MERGE_RESOLUTION|>--- conflicted
+++ resolved
@@ -185,13 +185,8 @@
                 {
                     // Decide if we should render the expanded folder background if we are rendering the Better Folders sidebar
                     predicate: () => settings.store.showFolderIcon !== FolderIconDisplay.Always,
-<<<<<<< HEAD
-                    match: /(?<=\.isExpanded\),.{0,25}children:\[)/,
-                    replace: "$self.shouldShowFolderIconAndBackground(!!arguments[0]?.isBetterFolders,arguments[0]?.betterFoldersExpandedIds)&&"
-=======
                     match: /\.isExpanded\),.{0,30}children:\[/,
                     replace: "$&$self.shouldShowFolderIconAndBackground(!!arguments[0]?.isBetterFolders,arguments[0]?.betterFoldersExpandedIds)&&"
->>>>>>> 146a2ac7
                 },
                 {
                     // Decide if we should render the expanded folder icon if we are rendering the Better Folders sidebar
