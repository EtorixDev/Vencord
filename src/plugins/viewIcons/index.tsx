/*
 * Vencord, a modification for Discord's desktop app
 * Copyright (c) 2022 Vendicated and contributors
 *
 * This program is free software: you can redistribute it and/or modify
 * it under the terms of the GNU General Public License as published by
 * the Free Software Foundation, either version 3 of the License, or
 * (at your option) any later version.
 *
 * This program is distributed in the hope that it will be useful,
 * but WITHOUT ANY WARRANTY; without even the implied warranty of
 * MERCHANTABILITY or FITNESS FOR A PARTICULAR PURPOSE.  See the
 * GNU General Public License for more details.
 *
 * You should have received a copy of the GNU General Public License
 * along with this program.  If not, see <https://www.gnu.org/licenses/>.
*/

import { NavContextMenuPatchCallback } from "@api/ContextMenu";
import { definePluginSettings } from "@api/Settings";
import { ImageIcon } from "@components/Icons";
import { Devs } from "@utils/constants";
import { openImageModal } from "@utils/discord";
import definePlugin, { OptionType } from "@utils/types";
import { GuildMemberStore, IconUtils, Menu } from "@webpack/common";
import type { Channel, Guild, User } from "discord-types/general";


interface UserContextProps {
    channel: Channel;
    guildId?: string;
    user: User;
}

interface GuildContextProps {
    guild?: Guild;
}

interface GroupDMContextProps {
    channel: Channel;
}

const settings = definePluginSettings({
    format: {
        type: OptionType.SELECT,
        description: "Choose the image format to use for non animated images. Animated images will always use .gif",
        options: [
            {
                label: "webp",
                value: "webp",
                default: true
            },
            {
                label: "png",
                value: "png",
            },
            {
                label: "jpg",
                value: "jpg",
            }
        ]
    },
    imgSize: {
        type: OptionType.SELECT,
        description: "The image size to use",
        options: ["128", "256", "512", "1024", "2048", "4096"].map(n => ({ label: n, value: n, default: n === "1024" }))
    }
});

function openImage(url: string) {
    const format = url.startsWith("/") ? "png" : settings.store.format;

    const u = new URL(url, window.location.href);
    u.searchParams.set("size", settings.store.imgSize);
    u.pathname = u.pathname.replace(/\.(png|jpe?g|webp)$/, `.${format}`);
    url = u.toString();

    u.searchParams.set("size", "4096");
    const originalUrl = u.toString();

    openImageModal(url, {
        original: originalUrl,
        height: 256
    });
}

const UserContext: NavContextMenuPatchCallback = (children, { user, guildId }: UserContextProps) => {
    if (!user) return;
    const memberAvatar = GuildMemberStore.getMember(guildId!, user.id)?.avatar || null;

    children.splice(-1, 0, (
        <Menu.MenuGroup>
            <Menu.MenuItem
                id="view-avatar"
                label="View Avatar"
                action={() => openImage(IconUtils.getUserAvatarURL(user, true))}
                icon={ImageIcon}
            />
            {memberAvatar && (
                <Menu.MenuItem
                    id="view-server-avatar"
                    label="View Server Avatar"
                    action={() => openImage(IconUtils.getGuildMemberAvatarURLSimple({
                        userId: user.id,
                        avatar: memberAvatar,
                        guildId: guildId!,
                        canAnimate: true
                    }))}
                    icon={ImageIcon}
                />
            )}
        </Menu.MenuGroup>
    ));
};

const GuildContext: NavContextMenuPatchCallback = (children, { guild }: GuildContextProps) => {
    if (!guild) return;

    const { id, icon, banner } = guild;
    if (!banner && !icon) return;

    children.splice(-1, 0, (
        <Menu.MenuGroup>
            {icon ? (
                <Menu.MenuItem
                    id="view-icon"
                    label="View Icon"
                    action={() =>
                        openImage(IconUtils.getGuildIconURL({
                            id,
                            icon,
                            canAnimate: true
                        })!)
                    }
                    icon={ImageIcon}
                />
            ) : null}
            {banner ? (
                <Menu.MenuItem
                    id="view-banner"
                    label="View Banner"
                    action={() =>
                        openImage(IconUtils.getGuildBannerURL(guild, true)!)
                    }
                    icon={ImageIcon}
                />
            ) : null}
        </Menu.MenuGroup>
    ));
};

const GroupDMContext: NavContextMenuPatchCallback = (children, { channel }: GroupDMContextProps) => {
    if (!channel) return;

    children.splice(-1, 0, (
        <Menu.MenuGroup>
            <Menu.MenuItem
                id="view-group-channel-icon"
                label="View Icon"
                action={() =>
                    openImage(IconUtils.getChannelIconURL(channel)!)
                }
                icon={ImageIcon}
            />
        </Menu.MenuGroup>
    ));
};

export default definePlugin({
    name: "ViewIcons",
    authors: [Devs.Ven, Devs.TheKodeToad, Devs.Nuckyz, Devs.nyx],
    description: "Makes avatars and banners in user profiles clickable, adds View Icon/Banner entries in the user, server and group channel context menu.",
    tags: ["ImageUtilities"],

    settings,

    openImage,

    contextMenus: {
        "user-context": UserContext,
        "guild-context": GuildContext,
        "gdm-context": GroupDMContext
    },

    patches: [
        // Profiles Modal pfp
        ...["User Profile Modal - Context Menu", ".UserProfileTypes.FULL_SIZE,hasProfileEffect:"].map(find => ({
            find,
            replacement: {
                match: /\{src:(\i)(?=,avatarDecoration)/,
                replace: "{src:$1,onClick:()=>$self.openImage($1)"
            }
        })),
        // Banners
<<<<<<< HEAD
        ...[".NITRO_BANNER,", /overrideBannerSrc:\i,overrideBannerWidth:/, /profileType:\i,pendingBanner:/].map(find => ({
=======
        ...[".NITRO_BANNER,", "=!1,canUsePremiumCustomization:"].map(find => ({
>>>>>>> 0708545d
            find,
            replacement: {
                // style: { backgroundImage: shouldShowBanner ? "url(".concat(bannerUrl,
                match: /style:\{(?=backgroundImage:(null!=\i)\?"url\("\.concat\((\i),)/,
                replace:
                    // onClick: () => shouldShowBanner && ev.target.style.backgroundImage && openImage(bannerUrl), style: { cursor: shouldShowBanner ? "pointer" : void 0,
                    'onClick:ev=>$1&&ev.target.style.backgroundImage&&$self.openImage($2),style:{cursor:$1?"pointer":void 0,'
            }
        })),
        // User DMs "User Profile" popup in the right
        {
            find: ".avatarPositionPanel",
            replacement: {
                match: /(avatarWrapperNonUserBot.{0,50})onClick:(\i\|\|\i)\?void 0(?<=,avatarSrc:(\i).+?)/,
                replace: "$1style:($2)?{cursor:\"pointer\"}:{},onClick:$2?()=>{$self.openImage($3)}"
            }
        },
        {
            find: ".canUsePremiumProfileCustomization,{avatarSrc:",
            replacement: {
                match: /children:\(0,\i\.jsx\)\(\i,{src:(\i)/,
                replace: "style:{cursor:\"pointer\"},onClick:()=>{$self.openImage($1)},$&"

            }
        },
        // Group DMs top small & large icon
        {
            find: /\.recipients\.length>=2(?!<isMultiUserDM.{0,50})/,
            replacement: {
                match: /null==\i\.icon\?.+?src:(\(0,\i\.getChannelIconURL\).+?\))(?=[,}])/,
                replace: (m, iconUrl) => `${m},onClick:()=>$self.openImage(${iconUrl})`
            }
        },
        // User DMs top small icon
        {
            find: ".cursorPointer:null,children",
            replacement: {
                match: /.Avatar,.+?src:(.+?\))(?=[,}])/,
                replace: (m, avatarUrl) => `${m},onClick:()=>$self.openImage(${avatarUrl})`
            }
        },
        // User Dms top large icon
        {
            find: 'experimentLocation:"empty_messages"',
            replacement: {
                match: /.Avatar,.+?src:(.+?\))(?=[,}])/,
                replace: (m, avatarUrl) => `${m},onClick:()=>$self.openImage(${avatarUrl})`
            }
        }
    ]
});<|MERGE_RESOLUTION|>--- conflicted
+++ resolved
@@ -192,11 +192,7 @@
             }
         })),
         // Banners
-<<<<<<< HEAD
-        ...[".NITRO_BANNER,", /overrideBannerSrc:\i,overrideBannerWidth:/, /profileType:\i,pendingBanner:/].map(find => ({
-=======
         ...[".NITRO_BANNER,", "=!1,canUsePremiumCustomization:"].map(find => ({
->>>>>>> 0708545d
             find,
             replacement: {
                 // style: { backgroundImage: shouldShowBanner ? "url(".concat(bannerUrl,
