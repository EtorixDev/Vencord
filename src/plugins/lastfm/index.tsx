--- conflicted
+++ resolved
@@ -125,11 +125,7 @@
         default: true,
     },
     hideWithActivity: {
-<<<<<<< HEAD
-        description: "Hide Last.fm presence if any other activity is detected",
-=======
         description: "Hide Last.fm presence if you have any other presence",
->>>>>>> 3350922c
         type: OptionType.BOOLEAN,
         default: false,
     },
@@ -290,17 +286,9 @@
         }
 
         if (settings.store.hideWithSpotify) {
-<<<<<<< HEAD
-            for (const activity of PresenceStore.getActivities()) {
-                if (activity.type === ActivityType.LISTENING && activity.application_id !== applicationId) {
-                    // there is already music status because of Spotify or richerCider (probably more)
-                    return null;
-                }
-=======
             if (PresenceStore.getActivities().some(a => a.type === ActivityType.LISTENING && a.application_id !== applicationId)) {
                 // there is already music status because of Spotify or richerCider (probably more)
                 return null;
->>>>>>> 3350922c
             }
         }
 
