/*
 * Vencord, a Discord client mod
 * Copyright (c) 2024 Vendicated and contributors
 * SPDX-License-Identifier: GPL-3.0-or-later
 */

import "./messageLogger.css";

import {
    findGroupChildrenByChildId,
    NavContextMenuPatchCallback,
} from "@api/ContextMenu";
import { updateMessage } from "@api/MessageUpdater";
import { Settings } from "@api/Settings";
import { disableStyle, enableStyle } from "@api/Styles";
import ErrorBoundary from "@components/ErrorBoundary";
import { Devs, SUPPORT_CATEGORY_ID, VENBOT_USER_ID } from "@utils/constants";
import { getIntlMessage } from "@utils/discord";
import { Logger } from "@utils/Logger";
import { classes } from "@utils/misc";
import definePlugin, { OptionType } from "@utils/types";
import { findByPropsLazy } from "@webpack";
import { ChannelStore, FluxDispatcher, Menu, MessageStore, Parser, SelectedChannelStore, Timestamp, UserStore, useStateFromStores } from "@webpack/common";
import { Message } from "discord-types/general";

import overlayStyle from "./deleteStyleOverlay.css?managed";
import textStyle from "./deleteStyleText.css?managed";
import { openHistoryModal } from "./HistoryModal";

interface MLMessage extends Message {
    deleted?: boolean;
    editHistory?: { timestamp: Date; content: string; }[];
    firstEditTimestamp?: Date;
}

const styles = findByPropsLazy("edited", "communicationDisabled", "isSystemMessage");

function addDeleteStyle() {
    if (Settings.plugins.MessageLogger.deleteStyle === "text") {
        enableStyle(textStyle);
        disableStyle(overlayStyle);
    } else {
        disableStyle(textStyle);
        enableStyle(overlayStyle);
    }
}

const REMOVE_HISTORY_ID = "ml-remove-history";
const TOGGLE_DELETE_STYLE_ID = "ml-toggle-style";
const patchMessageContextMenu: NavContextMenuPatchCallback = (
    children,
    props,
) => {
    const { message } = props;
    const { deleted, editHistory, id, channel_id } = message;

    if (!deleted && !editHistory?.length) return;

    toggle: {
        if (!deleted) break toggle;

        const domElement = document.getElementById(
            `chat-messages-${channel_id}-${id}`,
        );
        if (!domElement) break toggle;

        children.push(
            <Menu.MenuItem
                id={TOGGLE_DELETE_STYLE_ID}
                key={TOGGLE_DELETE_STYLE_ID}
                label="Toggle Deleted Highlight"
                action={() => domElement.classList.toggle("messagelogger-deleted")}
            />,
        );
    }

    children.push(
        <Menu.MenuItem
            id={REMOVE_HISTORY_ID}
            key={REMOVE_HISTORY_ID}
            label="Remove Message History"
            color="danger"
            action={() => {
                if (deleted) {
                    FluxDispatcher.dispatch({
                        type: "MESSAGE_DELETE",
                        channelId: channel_id,
                        id,
                        mlDeleted: true,
                    });
                } else {
                    message.editHistory = [];
                }
            }}
        />,
    );
};

const patchChannelContextMenu: NavContextMenuPatchCallback = (
    children,
    { channel },
) => {
    const messages = MessageStore.getMessages(channel?.id) as MLMessage[];
    if (!messages?.some(msg => msg.deleted || msg.editHistory?.length)) return;

    const group =
        findGroupChildrenByChildId("mark-channel-read", children) ?? children;
    group.push(
        <Menu.MenuItem
            id="vc-ml-clear-channel"
            label="Clear Message Log"
            color="danger"
            action={() => {
                messages.forEach(msg => {
                    if (msg.deleted)
                        FluxDispatcher.dispatch({
                            type: "MESSAGE_DELETE",
                            channelId: channel.id,
                            id: msg.id,
                            mlDeleted: true,
                        });
                    else
                        updateMessage(channel.id, msg.id, {
                            editHistory: [],
                        });
                });
            }}
        />,
    );
};

export function parseEditContent(content: string, message: Message) {
    return Parser.parse(content, true, {
        channelId: message.channel_id,
        messageId: message.id,
        allowLinks: true,
        allowHeading: true,
        allowList: true,
        allowEmojiLinks: true,
        viewingChannelId: SelectedChannelStore.getChannelId(),
    });
}

export default definePlugin({
    name: "MessageLogger",
    description: "Temporarily logs deleted and edited messages.",
    authors: [Devs.rushii, Devs.Ven, Devs.AutumnVN, Devs.Nickyux, Devs.Kyuuhachi],
    dependencies: ["MessageUpdaterAPI"],

    contextMenus: {
        message: patchMessageContextMenu,
        "channel-context": patchChannelContextMenu,
        "thread-context": patchChannelContextMenu,
        "user-context": patchChannelContextMenu,
        "gdm-context": patchChannelContextMenu,
    },

    start() {
        addDeleteStyle();
    },

    renderEdits: ErrorBoundary.wrap(
        ({
            message: { id: messageId, channel_id: channelId },
        }: {
            message: Message;
        }) => {
            const message = useStateFromStores(
                [MessageStore],
                () => MessageStore.getMessage(channelId, messageId) as MLMessage,
                null,
                (oldMsg, newMsg) => oldMsg?.editHistory === newMsg?.editHistory,
            );

            return Settings.plugins.MessageLogger.inlineEdits && (
                <>
                    {message.editHistory?.map((edit, idx) => (
                        <div key={idx} className="messagelogger-edited">
                            {parseEditContent(edit.content, message)}
                            <Timestamp
                                timestamp={edit.timestamp}
                                isEdited={true}
                                isInline={false}
                            >
                                <span className={styles.edited}>{" "}({getIntlMessage("MESSAGE_EDITED")})</span>
                            </Timestamp>
                        </div>
                    ))}
                </>
            );
        }, { noop: true }),

    makeEdit(newMessage: any, oldMessage: any): any {
        return {
            timestamp: new Date(newMessage.edited_timestamp),
            content: oldMessage.content,
        };
    },

    options: {
        deleteStyle: {
            type: OptionType.SELECT,
            description: "The style of deleted messages",
            default: "text",
            options: [
                { label: "Red text", value: "text", default: true },
                { label: "Red overlay", value: "overlay" },
            ],
            onChange: () => addDeleteStyle(),
        },
        logDeletes: {
            type: OptionType.BOOLEAN,
            description: "Whether to log deleted messages",
            default: true,
        },
        collapseDeleted: {
            type: OptionType.BOOLEAN,
            description: "Whether to collapse deleted messages, similar to blocked messages",
            default: false,
            restartNeeded: true,
        },
        logEdits: {
            type: OptionType.BOOLEAN,
            description: "Whether to log edited messages",
            default: true,
        },
        inlineEdits: {
            type: OptionType.BOOLEAN,
            description: "Whether to display edit history as part of message content",
            default: true,
        },
        ignoreBots: {
            type: OptionType.BOOLEAN,
            description: "Whether to ignore messages by bots",
            default: false,
        },
        ignoreSelf: {
            type: OptionType.BOOLEAN,
            description: "Whether to ignore messages by yourself",
            default: false,
        },
        ignoreUsers: {
            type: OptionType.STRING,
            description: "Comma-separated list of user IDs to ignore",
            default: "",
        },
        ignoreChannels: {
            type: OptionType.STRING,
            description: "Comma-separated list of channel IDs to ignore",
            default: "",
        },
        ignoreGuilds: {
            type: OptionType.STRING,
            description: "Comma-separated list of guild IDs to ignore",
            default: "",
        },
    },

    handleDelete(
        cache: any,
        data: { ids: string[]; id: string; mlDeleted?: boolean; },
        isBulk: boolean,
    ) {
        try {
            if (cache == null || (!isBulk && !cache.has(data.id))) return cache;

            const mutate = (id: string) => {
                const msg = cache.get(id);
                if (!msg) return;

                const EPHEMERAL = 64;
                const shouldIgnore =
                    data.mlDeleted ||
                    (msg.flags & EPHEMERAL) === EPHEMERAL ||
                    this.shouldIgnore(msg);

                if (shouldIgnore) {
                    cache = cache.remove(id);
                } else {
                    cache = cache.update(id, m =>
                        m.set("deleted", true).set(
                            "attachments",
                            m.attachments.map(a => ((a.deleted = true), a)),
                        ),
                    );
                }
            };

            if (isBulk) {
                data.ids.forEach(mutate);
            } else {
                mutate(data.id);
            }
        } catch (e) {
            new Logger("MessageLogger").error("Error during handleDelete", e);
        }
        return cache;
    },

    shouldIgnore(message: any, isEdit = false) {
        const {
            ignoreBots,
            ignoreSelf,
            ignoreUsers,
            ignoreChannels,
            ignoreGuilds,
            logEdits,
            logDeletes,
        } = Settings.plugins.MessageLogger;
        const myId = UserStore.getCurrentUser().id;

        return (
            (ignoreBots && message.author?.bot) ||
            (ignoreSelf && message.author?.id === myId) ||
            ignoreUsers.includes(message.author?.id) ||
            ignoreChannels.includes(message.channel_id) ||
            ignoreChannels.includes(
                ChannelStore.getChannel(message.channel_id)?.parent_id,
            ) ||
            (isEdit ? !logEdits : !logDeletes) ||
<<<<<<< HEAD
            ignoreGuilds.includes(
                ChannelStore.getChannel(message.channel_id)?.guild_id,
            ) ||
            // Ignore Venbot in the support channel
            (message.channel_id === "1026515880080842772" &&
                message.author?.id === "1017176847865352332") ||
            // Ignore VOT on dev-playground
            (message.channel_id === "1297239805972709521" &&
                message.author?.id === "1199905841004937257")
        );
=======
            ignoreGuilds.includes(ChannelStore.getChannel(message.channel_id)?.guild_id) ||
            // Ignore Venbot in the support channels
            (message.author?.id === VENBOT_USER_ID && ChannelStore.getChannel(message.channel_id)?.parent_id === SUPPORT_CATEGORY_ID);
>>>>>>> e99e89e9
    },

    EditMarker({ message, className, children, ...props }: any) {
        return (
            <span
                {...props}
                className={classes("messagelogger-edit-marker", className)}
                onClick={() => openHistoryModal(message)}
                role="button"
            >
                {children}
            </span>
        );
    },

    // DELETED_MESSAGE_COUNT: getMessage("{count, plural, =0 {No deleted messages} one {{count} deleted message} other {{count} deleted messages}}")
    // TODO: Find a better way to generate intl messages
    DELETED_MESSAGE_COUNT: () => ({
        ast: [[
            6,
            "count",
            {
                "=0": ["No deleted messages"],
                one: [
                    [
                        1,
                        "count"
                    ],
                    " deleted message"
                ],
                other: [
                    [
                        1,
                        "count"
                    ],
                    " deleted messages"
                ]
            },
            0,
            "cardinal"
        ]]
    }),

    patches: [
        {
            // MessageStore
            find: '"MessageStore"',
            replacement: [
                {
                    // Add deleted=true to all target messages in the MESSAGE_DELETE event
                    match: /function (?=.+?MESSAGE_DELETE:(\i))\1\((\i)\){let.+?((?:\i\.){2})getOrCreate.+?}(?=function)/,
                    replace:
                        "function $1($2){" +
                        "   var cache = $3getOrCreate($2.channelId);" +
                        "   cache = $self.handleDelete(cache, $2, false);" +
                        "   $3commit(cache);" +
                        "}"
                },
                {
                    // Add deleted=true to all target messages in the MESSAGE_DELETE_BULK event
                    match: /function (?=.+?MESSAGE_DELETE_BULK:(\i))\1\((\i)\){let.+?((?:\i\.){2})getOrCreate.+?}(?=function)/,
                    replace:
                        "function $1($2){" +
                        "   var cache = $3getOrCreate($2.channelId);" +
                        "   cache = $self.handleDelete(cache, $2, true);" +
                        "   $3commit(cache);" +
                        "}"
                },
                {
                    // Add current cached content + new edit time to cached message's editHistory
                    match: /(function (\i)\((\i)\).+?)\.update\((\i)(?=.*MESSAGE_UPDATE:\2)/,
                    replace: "$1" +
                        ".update($4,m =>" +
                        "   (($3.message.flags & 64) === 64 || $self.shouldIgnore($3.message, true)) ? m :" +
                        "   $3.message.edited_timestamp && $3.message.content !== m.content ?" +
                        "       m.set('editHistory',[...(m.editHistory || []), $self.makeEdit($3.message, m)]) :" +
                        "       m" +
                        ")" +
                        ".update($4"
                },
                {
                    // fix up key (edit last message) attempting to edit a deleted message
                    match: /(?<=getLastEditableMessage\(\i\)\{.{0,200}\.find\((\i)=>)/,
                    replace: "!$1.deleted &&",
                },
            ],
        },

        {
            // Message domain model
            find: "}addReaction(",
            replacement: [
                {
                    match: /this\.customRenderedContent=(\i)\.customRenderedContent,/,
                    replace:
                        "this.customRenderedContent = $1.customRenderedContent," +
                        "this.deleted = $1.deleted || false," +
                        "this.editHistory = $1.editHistory || []," +
                        "this.firstEditTimestamp = $1.firstEditTimestamp || this.editedTimestamp || this.timestamp,",
                },
            ],
        },

        {
            // Updated message transformer(?)
            find: "THREAD_STARTER_MESSAGE?null==",
            replacement: [
                {
                    // Pass through editHistory & deleted & original attachments to the "edited message" transformer
                    match:
                        /(?<=null!=\i\.edited_timestamp\)return )\i\(\i,\{reactions:(\i)\.reactions.{0,50}\}\)/,
                    replace:
                        "Object.assign($&,{ deleted:$1.deleted, editHistory:$1.editHistory, firstEditTimestamp:$1.firstEditTimestamp })",
                },

                {
                    // Construct new edited message and add editHistory & deleted (ref above)
                    // Pass in custom data to attachment parser to mark attachments deleted as well
                    match: /attachments:(\i)\((\i)\)/,
                    replace:
                        "attachments: $1((() => {" +
                        "   if ($self.shouldIgnore($2)) return $2;" +
                        "   let old = arguments[1]?.attachments;" +
                        "   if (!old) return $2;" +
                        "   let new_ = $2.attachments?.map(a => a.id) ?? [];" +
                        "   let diff = old.filter(a => !new_.includes(a.id));" +
                        "   old.forEach(a => a.deleted = true);" +
                        "   $2.attachments = [...diff, ...$2.attachments];" +
                        "   return $2;" +
                        "})())," +
                        "deleted: arguments[1]?.deleted," +
                        "editHistory: arguments[1]?.editHistory," +
                        "firstEditTimestamp: new Date(arguments[1]?.firstEditTimestamp ?? $2.editedTimestamp ?? $2.timestamp)",
                },
                {
                    // Preserve deleted attribute on attachments
                    match: /(\((\i)\){return null==\2\.attachments.+?)spoiler:/,
                    replace: "$1deleted: arguments[0]?.deleted," + "spoiler:",
                },
            ],
        },

        {
            // Attachment renderer
            find: ".removeMosaicItemHoverButton",
            replacement: [
                {
                    match: /\[\i\.obscured\]:.+?,(?<=item:(\i).+?)/,
                    replace: '$&"messagelogger-deleted-attachment":$1.originalItem?.deleted,'
                }
            ]
        },

        {
            // Base message component renderer
            find: "Message must not be a thread starter message",
            replacement: [
                {
                    // Append messagelogger-deleted to classNames if deleted
                    match: /\)\("li",\{(.+?),className:/,
                    replace:
                        ')("li",{$1,className:(arguments[0].message.deleted ? "messagelogger-deleted " : "")+',
                },
            ],
        },

        {
            // Message content renderer
            find: "#{intl::MESSAGE_EDITED}",
            replacement: [
                {
                    // Render editHistory in the deepest div for message content
                    match: /(\)\("div",\{id:.+?children:\[)/,
                    replace:
                        "$1 (!!arguments[0].message.editHistory?.length && $self.renderEdits(arguments[0])),",
                },
                {
                    // Make edit marker clickable
                    match: /"span",\{(?=className:\i\.edited,)/,
                    replace: "$self.EditMarker,{message:arguments[0].message,",
                },
            ],
        },

        {
            // ReferencedMessageStore
            find: '"ReferencedMessageStore"',
            replacement: [
                {
                    match: /MESSAGE_DELETE:\i,/,
                    replace: "MESSAGE_DELETE:()=>{},"
                },
                {
                    match: /MESSAGE_DELETE_BULK:\i,/,
                    replace: "MESSAGE_DELETE_BULK:()=>{},"
                }
            ]
        },

        {
            // Message context base menu
            find: ".MESSAGE,commandTargetId:",
            replacement: [
                {
                    // Remove the first section if message is deleted
                    match: /children:(\[""===.+?\])/,
                    replace: "children:arguments[0].message.deleted?[]:$1",
                },
            ],
        },
        {
            // Message grouping
            find: "NON_COLLAPSIBLE.has(",
            replacement: {
                match: /if\((\i)\.blocked\)return \i\.\i\.MESSAGE_GROUP_BLOCKED;/,
                replace: '$&else if($1.deleted) return"MESSAGE_GROUP_DELETED";',
            },
            predicate: () => Settings.plugins.MessageLogger.collapseDeleted,
        },
        {
            // Message group rendering
            find: "#{intl::NEW_MESSAGES_ESTIMATED_WITH_DATE}",
            replacement: [
                {
                    match: /(\i).type===\i\.\i\.MESSAGE_GROUP_BLOCKED\|\|/,
                    replace: '$&$1.type==="MESSAGE_GROUP_DELETED"||',
                },
                {
                    match: /(\i).type===\i\.\i\.MESSAGE_GROUP_BLOCKED\?.*?:/,
                    replace: '$&$1.type==="MESSAGE_GROUP_DELETED"?$self.DELETED_MESSAGE_COUNT:',
                },
            ],
            predicate: () => Settings.plugins.MessageLogger.collapseDeleted,
        },
    ],
});<|MERGE_RESOLUTION|>--- conflicted
+++ resolved
@@ -14,7 +14,7 @@
 import { Settings } from "@api/Settings";
 import { disableStyle, enableStyle } from "@api/Styles";
 import ErrorBoundary from "@components/ErrorBoundary";
-import { Devs, SUPPORT_CATEGORY_ID, VENBOT_USER_ID } from "@utils/constants";
+import { Devs, SUPPORT_CATEGORY_ID, VC_SUPPORT_CATEGORY_ID, VENBOT_USER_ID } from "@utils/constants";
 import { getIntlMessage } from "@utils/discord";
 import { Logger } from "@utils/Logger";
 import { classes } from "@utils/misc";
@@ -318,22 +318,9 @@
                 ChannelStore.getChannel(message.channel_id)?.parent_id,
             ) ||
             (isEdit ? !logEdits : !logDeletes) ||
-<<<<<<< HEAD
-            ignoreGuilds.includes(
-                ChannelStore.getChannel(message.channel_id)?.guild_id,
-            ) ||
-            // Ignore Venbot in the support channel
-            (message.channel_id === "1026515880080842772" &&
-                message.author?.id === "1017176847865352332") ||
-            // Ignore VOT on dev-playground
-            (message.channel_id === "1297239805972709521" &&
-                message.author?.id === "1199905841004937257")
-        );
-=======
             ignoreGuilds.includes(ChannelStore.getChannel(message.channel_id)?.guild_id) ||
             // Ignore Venbot in the support channels
-            (message.author?.id === VENBOT_USER_ID && ChannelStore.getChannel(message.channel_id)?.parent_id === SUPPORT_CATEGORY_ID);
->>>>>>> e99e89e9
+            (message.author?.id === VENBOT_USER_ID && ChannelStore.getChannel(message.channel_id)?.parent_id === VC_SUPPORT_CATEGORY_ID));
     },
 
     EditMarker({ message, className, children, ...props }: any) {
