--- conflicted
+++ resolved
@@ -475,21 +475,10 @@
             find: ".removeMosaicItemHoverButton",
             replacement: [
                 {
-<<<<<<< HEAD
-                    match: /(className:\i,item:\i),/,
-                    replace: "$1,item: deleted,",
-                },
-                {
-                    match: /\[\i\.obscured\]:.+?,/,
-                    replace: "$& 'messagelogger-deleted-attachment': deleted,",
-                },
-            ],
-=======
                     match: /\[\i\.obscured\]:.+?,(?<=item:(\i).+?)/,
                     replace: '$&"messagelogger-deleted-attachment":$1.originalItem?.deleted,'
                 }
             ]
->>>>>>> 6cccb54f
         },
 
         {
