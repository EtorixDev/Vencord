--- conflicted
+++ resolved
@@ -34,11 +34,8 @@
     ServerInfo,
     Friends,
     BlockedUsers,
-<<<<<<< HEAD
+    IgnoredUsers,
     MutualMembers
-=======
-    IgnoredUsers
->>>>>>> aac5242d
 }
 
 interface GuildProps {
@@ -64,11 +61,8 @@
 function GuildInfoModal({ guild }: GuildProps) {
     const [friendCount, setFriendCount] = useState<number>();
     const [blockedCount, setBlockedCount] = useState<number>();
-<<<<<<< HEAD
+    const [ignoredCount, setIgnoredCount] = useState<number>();
     const [mutualMembersCount, setMutualMembersCount] = useState<number>();
-=======
-    const [ignoredCount, setIgnoredCount] = useState<number>();
->>>>>>> aac5242d
 
     useEffect(() => {
         fetched.friends = false;
@@ -132,31 +126,55 @@
                     className={cl("tab", { selected: currentTab === Tabs.ServerInfo })}
                     id={Tabs.ServerInfo}
                 >
-                    Server Info
+                    <div style={{ textAlign: "center" }}>
+                        <div>
+                            Server Info
+                        </div>
+                    </div>
                 </TabBar.Item>
                 <TabBar.Item
                     className={cl("tab", { selected: currentTab === Tabs.Friends })}
                     id={Tabs.Friends}
                 >
-                    Friends{friendCount !== undefined ? ` (${friendCount})` : ""}
+                    <div style={{ textAlign: "center" }}>
+                        <div>
+                            Friends
+                        </div>
+                        {friendCount !== undefined ? ` (${friendCount})` : ""}
+                    </div>
                 </TabBar.Item>
                 <TabBar.Item
                     className={cl("tab", { selected: currentTab === Tabs.MutualMembers })}
                     id={Tabs.MutualMembers}
                 >
-                    Mutual Server Members{mutualMembersCount !== undefined ? ` (${mutualMembersCount})` : ""}
+                    <div style={{ textAlign: "center" }}>
+                        <div>
+                            Mutual Users
+                        </div>{mutualMembersCount !== undefined ? ` (${mutualMembersCount})` : ""}
+                    </div>
                 </TabBar.Item>
                 <TabBar.Item
                     className={cl("tab", { selected: currentTab === Tabs.BlockedUsers })}
                     id={Tabs.BlockedUsers}
                 >
-                    Blocked Users{blockedCount !== undefined ? ` (${blockedCount})` : ""}
+                    <div style={{ textAlign: "center" }}>
+                        <div>
+                            Blocked Users
+                        </div>
+                        {blockedCount !== undefined ? ` (${blockedCount})` : ""}
+                    </div>
                 </TabBar.Item>
                 <TabBar.Item
                     className={cl("tab", { selected: currentTab === Tabs.IgnoredUsers })}
                     id={Tabs.IgnoredUsers}
                 >
-                    Ignored Users{ignoredCount !== undefined ? ` (${ignoredCount})` : ""}
+                    <div style={{ textAlign: "center" }}>
+                        <div>
+                            Ignored Users
+                        </div>
+                        {ignoredCount !== undefined ? `(${ignoredCount})` : ""}
+
+                    </div>
                 </TabBar.Item>
             </TabBar>
 
