/*
 * Vencord, a Discord client mod
 * Copyright (c) 2023 Vendicated and contributors
 * SPDX-License-Identifier: GPL-3.0-or-later
 */

import { findGroupChildrenByChildId, NavContextMenuPatchCallback } from "@api/ContextMenu";
import { migratePluginSettings } from "@api/Settings";
import { Devs } from "@utils/constants";
import definePlugin from "@utils/types";
import { Menu } from "@webpack/common";
import { Guild } from "discord-types/general";

import { openGuildInfoModal } from "./GuildInfoModal";

const Patch: NavContextMenuPatchCallback = (children, { guild }: { guild: Guild; }) => {
    const group = findGroupChildrenByChildId("privacy", children);

    group?.push(
        <Menu.MenuItem
            id="vc-server-info"
            label="Server Info"
            action={() => openGuildInfoModal(guild)}
        />
    );
};

migratePluginSettings("ServerInfo", "ServerProfile"); // what was I thinking with this name lmao
export default definePlugin({
    name: "ServerInfo",
    description: "Allows you to view info about a server",
    authors: [Devs.Ven, Devs.Nuckyz],
    dependencies: ["DynamicImageModalAPI"],
    tags: ["guild", "info", "ServerProfile"],
<<<<<<< HEAD
    dependencies: ["ImageModalAPI"],
=======

>>>>>>> e6204312
    contextMenus: {
        "guild-context": Patch,
        "guild-header-popout": Patch
    }
});<|MERGE_RESOLUTION|>--- conflicted
+++ resolved
@@ -32,11 +32,6 @@
     authors: [Devs.Ven, Devs.Nuckyz],
     dependencies: ["DynamicImageModalAPI"],
     tags: ["guild", "info", "ServerProfile"],
-<<<<<<< HEAD
-    dependencies: ["ImageModalAPI"],
-=======
-
->>>>>>> e6204312
     contextMenus: {
         "guild-context": Patch,
         "guild-header-popout": Patch
