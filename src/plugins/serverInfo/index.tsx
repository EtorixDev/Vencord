/*
 * Vencord, a Discord client mod
 * Copyright (c) 2023 Vendicated and contributors
 * SPDX-License-Identifier: GPL-3.0-or-later
 */

import { findGroupChildrenByChildId, NavContextMenuPatchCallback } from "@api/ContextMenu";
<<<<<<< HEAD
import { definePluginSettings, migratePluginSettings } from "@api/Settings";
import { Devs, EquicordDevs } from "@utils/constants";
import definePlugin, { OptionType } from "@utils/types";
=======
import { Devs } from "@utils/constants";
import definePlugin from "@utils/types";
>>>>>>> 4a5f0838
import { Menu } from "@webpack/common";
import { Guild } from "discord-types/general";

import { openGuildInfoModal } from "./GuildInfoModal";

const Patch: NavContextMenuPatchCallback = (children, { guild }: { guild: Guild; }) => {
    const group = findGroupChildrenByChildId("privacy", children);

    group?.push(
        <Menu.MenuItem
            id="vc-server-info"
            label="Server Info"
            action={() => openGuildInfoModal(guild)}
        />
    );
};

<<<<<<< HEAD
export const settings = definePluginSettings({
    sorting: {
        type: OptionType.SELECT,
        description: "Username or if applicable Display Name",
        options: [
            {
                label: "Username",
                value: "username"
            },
            {
                label: "Display Name",
                value: "displayname",
                default: true
            },
            {
                label: "Dont Sort",
                value: "none",
            }
        ]
    }
});

migratePluginSettings("ServerInfo", "ServerProfile"); // what was I thinking with this name lmao
=======
>>>>>>> 4a5f0838
export default definePlugin({
    name: "ServerInfo",
    description: "Allows you to view info about a server",
    authors: [Devs.Ven, Devs.Nuckyz, EquicordDevs.Z1xus],
    dependencies: ["DynamicImageModalAPI"],
    tags: ["guild", "info", "ServerProfile"],
    contextMenus: {
        "guild-context": Patch,
        "guild-header-popout": Patch
    },
    settings
});<|MERGE_RESOLUTION|>--- conflicted
+++ resolved
@@ -5,14 +5,9 @@
  */
 
 import { findGroupChildrenByChildId, NavContextMenuPatchCallback } from "@api/ContextMenu";
-<<<<<<< HEAD
-import { definePluginSettings, migratePluginSettings } from "@api/Settings";
+import { definePluginSettings } from "@api/Settings";
 import { Devs, EquicordDevs } from "@utils/constants";
 import definePlugin, { OptionType } from "@utils/types";
-=======
-import { Devs } from "@utils/constants";
-import definePlugin from "@utils/types";
->>>>>>> 4a5f0838
 import { Menu } from "@webpack/common";
 import { Guild } from "discord-types/general";
 
@@ -30,7 +25,6 @@
     );
 };
 
-<<<<<<< HEAD
 export const settings = definePluginSettings({
     sorting: {
         type: OptionType.SELECT,
@@ -53,9 +47,6 @@
     }
 });
 
-migratePluginSettings("ServerInfo", "ServerProfile"); // what was I thinking with this name lmao
-=======
->>>>>>> 4a5f0838
 export default definePlugin({
     name: "ServerInfo",
     description: "Allows you to view info about a server",
