--- conflicted
+++ resolved
@@ -5,15 +5,10 @@
  */
 
 import { findGroupChildrenByChildId, NavContextMenuPatchCallback } from "@api/ContextMenu";
-<<<<<<< HEAD
 import { definePluginSettings } from "@api/Settings";
 import { Devs, EquicordDevs } from "@utils/constants";
 import definePlugin, { OptionType } from "@utils/types";
-=======
-import { Devs } from "@utils/constants";
-import definePlugin from "@utils/types";
 import { Guild } from "@vencord/discord-types";
->>>>>>> 19f4d7cd
 import { Menu } from "@webpack/common";
 
 import { openGuildInfoModal } from "./GuildInfoModal";
