--- conflicted
+++ resolved
@@ -73,18 +73,11 @@
                     .with(MenuItemParentType.User, () => {
                         const member = GuildMemberStore.getMember(guildId, id!)!;
 
-<<<<<<< HEAD
-                        const permissions: RoleOrUserPermission[] = getSortedRolesForMember(guild, member).map(role => ({
-                            type: PermissionType.Role,
-                            ...role
-                        }));
-=======
                         const permissions: RoleOrUserPermission[] = getSortedRolesForMember(guild, member)
                             .map(role => ({
                                 type: PermissionType.Role,
                                 ...role
                             }));
->>>>>>> cb36cf57
 
                         if (guild.ownerId === id) {
                             permissions.push({
