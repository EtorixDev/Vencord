--- conflicted
+++ resolved
@@ -175,9 +175,8 @@
             <div
                 style={{ marginLeft: "0.5em", transform: "scale(0.9)" }}
             >
-<<<<<<< HEAD
                 {settings.store.avatarClick ? (
-                    <div onClick={handleClickAvatar}>
+                    <div onClick={handleClickAvatar} onKeyPress={handleClickAvatar}>
                         <UserSummaryItem
                             users={users}
                             guildId={ChannelStore.getChannel(message.channel_id)?.guild_id}
@@ -196,24 +195,11 @@
                             renderIcon={false}
                             max={5}
                             showDefaultAvatarsForNullUsers
-                            showUserPopout={false}
+                            showUserPopout
                             renderMoreUsers={makeRenderMoreUsers(users)}
                         />
                     </div>
                 )}
-=======
-                <div onClick={handleClickAvatar} onKeyPress={handleClickAvatar}>
-                    <UserSummaryItem
-                        users={users}
-                        guildId={ChannelStore.getChannel(message.channel_id)?.guild_id}
-                        renderIcon={false}
-                        max={5}
-                        showDefaultAvatarsForNullUsers
-                        showUserPopout
-                        renderMoreUsers={makeRenderMoreUsers(users)}
-                    />
-                </div>
->>>>>>> 8fccda4a
             </div>
         );
     },
