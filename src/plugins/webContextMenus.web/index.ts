--- conflicted
+++ resolved
@@ -234,12 +234,8 @@
         // Automod add filter words
         {
             find: '("interactionUsernameProfile',
-<<<<<<< HEAD
-            replacement: {
-=======
             replacement:
             {
->>>>>>> 439a4f8e
                 match: /\i\.isPlatformEmbedded(?=.{0,50}\.tagName)/,
                 replace: "true"
             },
