--- conflicted
+++ resolved
@@ -6,20 +6,12 @@
 
 import { Logger } from "@utils/Logger";
 import * as Webpack from "@webpack";
-<<<<<<< HEAD
-import { patches } from "plugins";
+import { addPatch, patches } from "plugins";
 import { initWs } from "plugins/devCompanion.dev/initWs";
-=======
-import { addPatch, patches } from "plugins";
->>>>>>> e8639e2e
 
 import { loadLazyChunks } from "./loadLazyChunks";
 import { reporterData } from "./reporterData";
 
-<<<<<<< HEAD
-const ReporterLogger = new Logger("Reporter");
-=======
->>>>>>> e8639e2e
 async function runReporter() {
     const ReporterLogger = new Logger("Reporter");
 
@@ -36,7 +28,7 @@
                 match: /(?<="use strict";)/,
                 replace: "Vencord.Webpack._initReporter();"
             }
-        }, "Vencord Reporter");
+        }, "Equicord Reporter");
 
         // @ts-ignore
         Vencord.Webpack._initReporter = function () {
@@ -126,12 +118,8 @@
     }
 }
 
-<<<<<<< HEAD
-// imported in webpack for reporterData, wrap to avoid running reporter
-if (IS_REPORTER)
-    runReporter();
-=======
+// Imported in webpack for reporterData, wrap to avoid running reporter
 // Run after the Vencord object has been created.
 // We need to add extra properties to it, and it is only created after all of Vencord code has ran
-setTimeout(runReporter, 0);
->>>>>>> e8639e2e
+if (IS_REPORTER)
+    setTimeout(runReporter, 0);