--- conflicted
+++ resolved
@@ -81,13 +81,8 @@
                 } else {
                     logMessage += `(${args.map(arg => `"${arg}"`).join(", ")})`;
                 }
-<<<<<<< HEAD
-                else logMessage += `(${args.map(arg => `"${arg}"`).join(", ")})`;
                 if (IS_COMPANION_TEST)
                     reporterData.failedWebpack[method].push(args.map(a => String(a)));
-=======
-
->>>>>>> 33d4f13a
                 ReporterLogger.log("Webpack Find Fail:", logMessage);
             }
         }
