--- conflicted
+++ resolved
@@ -48,13 +48,9 @@
 
         for (const patch of patches) {
             if (!patch.all) {
-<<<<<<< HEAD
-                new Logger("WebpackInterceptor").warn(`Patch by ${patch.plugin} found no module (Module id is -): ${patch.find}`);
+                new Logger("WebpackPatcher").warn(`Patch by ${patch.plugin} found no module (Module id is -): ${patch.find}`);
                 if (IS_COMPANION_TEST)
                     reporterData.failedPatches.foundNoModule.push(patch);
-=======
-                new Logger("WebpackPatcher").warn(`Patch by ${patch.plugin} found no module (Module id is -): ${patch.find}`);
->>>>>>> cb8e8bd4
             }
         }
 
