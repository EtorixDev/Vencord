--- conflicted
+++ resolved
@@ -145,8 +145,6 @@
 
     return time;
 }
-
-<<<<<<< HEAD
 interface FixedTimerOpts {
     interval?: number;
     initialTime?: number;
@@ -164,11 +162,11 @@
     }, [initialTime]);
 
     return time;
-=======
+}
+
 export function useCleanupEffect(
     effect: () => void,
     deps?: React.DependencyList
 ): void {
     useEffect(() => effect, deps);
->>>>>>> 3f51ee1b
 }