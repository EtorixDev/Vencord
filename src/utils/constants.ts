/*
 * Vencord, a modification for Discord's desktop app
 * Copyright (c) 2022 Vendicated and contributors
 *
 * This program is free software: you can redistribute it and/or modify
 * it under the terms of the GNU General Public License as published by
 * the Free Software Foundation, either version 3 of the License, or
 * (at your option) any later version.
 *
 * This program is distributed in the hope that it will be useful,
 * but WITHOUT ANY WARRANTY; without even the implied warranty of
 * MERCHANTABILITY or FITNESS FOR A PARTICULAR PURPOSE.  See the
 * GNU General Public License for more details.
 *
 * You should have received a copy of the GNU General Public License
 * along with this program.  If not, see <https://www.gnu.org/licenses/>.
*/

export const WEBPACK_CHUNK = "webpackChunkdiscord_app";
export const REACT_GLOBAL = "Vencord.Webpack.Common.React";
export const SUPPORT_CHANNEL_ID = "1297590739911573585";
export const VC_SUPPORT_CHANNEL_ID = "1026515880080842772";
export const SUPPORT_CHANNEL_IDS = [SUPPORT_CHANNEL_ID, VC_SUPPORT_CHANNEL_ID];
export const GUILD_ID = "1173279886065029291";
export const VC_GUILD_ID = "1015060230222131221";
export const GUILD_IDS = [GUILD_ID, VC_GUILD_ID];

export interface Dev {
    name: string;
    id: bigint;
    badge?: boolean;
}

/**
 * If you made a plugin or substantial contribution, add yourself here.
 * This object is used for the plugin author list, as well as to add a contributor badge to your profile.
 * If you wish to stay fully anonymous, feel free to set ID to 0n.
 * If you are fine with attribution but don't want the badge, add badge: false
 */
export const Devs = /* #__PURE__*/ Object.freeze({
    Ven: {
        name: "Vee",
        id: 343383572805058560n
    },
    Arjix: {
        name: "ArjixWasTaken",
        id: 674710789138939916n,
        badge: false
    },
    Cyn: {
        name: "Cynosphere",
        id: 150745989836308480n
    },
    Trwy: {
        name: "trey",
        id: 354427199023218689n
    },
    Megu: {
        name: "Megumin",
        id: 545581357812678656n
    },
    botato: {
        name: "botato",
        id: 440990343899643943n
    },
    fawn: {
        name: "fawn",
        id: 336678828233588736n
    },
    rushii: {
        name: "rushii",
        id: 295190422244950017n
    },
    Glitch: {
        name: "Glitchy",
        id: 269567451199569920n
    },
    Samu: {
        name: "Samu",
        id: 702973430449832038n
    },
    Nyako: {
        name: "nyako",
        id: 118437263754395652n
    },
    MaiKokain: {
        name: "Mai",
        id: 722647978577363026n
    },
    echo: {
        name: "ECHO",
        id: 712639419785412668n
    },
    katlyn: {
        name: "katlyn",
        id: 250322741406859265n
    },
    nea: {
        name: "nea",
        id: 310702108997320705n
    },
    Nuckyz: {
        name: "Nuckyz",
        id: 235834946571337729n
    },
    D3SOX: {
        name: "D3SOX",
        id: 201052085641281538n
    },
    Nickyux: {
        name: "Nickyux",
        id: 427146305651998721n
    },
    mantikafasi: {
        name: "mantikafasi",
        id: 287555395151593473n
    },
    Xinto: {
        name: "Xinto",
        id: 423915768191647755n
    },
    JacobTm: {
        name: "Jacob.Tm",
        id: 302872992097107991n
    },
    DustyAngel47: {
        name: "DustyAngel47",
        id: 714583473804935238n
    },
    BanTheNons: {
        name: "BanTheNons",
        id: 460478012794863637n
    },
    BigDuck: {
        name: "BigDuck",
        id: 1024588272623681609n
    },
    AverageReactEnjoyer: {
        name: "Average React Enjoyer",
        id: 1004904120056029256n
    },
    adryd: {
        name: "adryd",
        id: 0n
    },
    Tyman: {
        name: "Tyman",
        id: 487443883127472129n
    },
    afn: {
        name: "afn",
        id: 420043923822608384n
    },
    KraXen72: {
        name: "KraXen72",
        id: 379304073515499530n
    },
    kemo: {
        name: "kemo",
        id: 715746190813298788n
    },
    dzshn: {
        name: "dzshn",
        id: 310449948011528192n
    },
    Ducko: {
        name: "Ducko",
        id: 506482395269169153n
    },
    jewdev: {
        name: "jewdev",
        id: 222369866529636353n
    },
    Luna: {
        name: "Luny",
        id: 821472922140803112n
    },
    Vap: {
        name: "Vap0r1ze",
        id: 454072114492866560n
    },
    KingFish: {
        name: "King Fish",
        id: 499400512559382538n
    },
    Commandtechno: {
        name: "Commandtechno",
        id: 296776625432035328n
    },
    TheSun: {
        name: "sunnie",
        id: 406028027768733696n
    },
    axyie: {
        name: "'ax",
        id: 273562710745284628n
    },
    pointy: {
        name: "pointy",
        id: 99914384989519872n
    },
    SammCheese: {
        name: "Samm-Cheese",
        id: 372148345894076416n
    },
    zt: {
        name: "zt",
        id: 289556910426816513n
    },
    captain: {
        name: "Captain",
        id: 347366054806159360n
    },
    nick: {
        name: "nick",
        id: 347884694408265729n,
        badge: false
    },
    whqwert: {
        name: "whqwert",
        id: 586239091520176128n
    },
    lewisakura: {
        name: "lewisakura",
        id: 96269247411400704n
    },
    RuiNtD: {
        name: "RuiNtD",
        id: 157917665162297344n
    },
    hunt: {
        name: "hunt-g",
        id: 222800179697287168n
    },
    cloudburst: {
        name: "cloudburst",
        id: 892128204150685769n
    },
    Aria: {
        name: "Syncxv",
        id: 549244932213309442n
    },
    TheKodeToad: {
        name: "TheKodeToad",
        id: 706152404072267788n
    },
    LordElias: {
        name: "LordElias",
        id: 319460781567639554n
    },
    juby: {
        name: "Juby210",
        id: 324622488644616195n
    },
    Alyxia: {
        name: "Alyxia Sother",
        id: 952185386350829688n
    },
    Remty: {
        name: "Remty",
        id: 335055032204656642n
    },
    skyevg: {
        name: "skyevg",
        id: 1090310844283363348n
    },
    Dziurwa: {
        name: "Dziurwa",
        id: 1001086404203389018n
    },
    arHSM: {
        name: "arHSM",
        id: 841509053422632990n
    },
    F53: {
        name: "Cassie (Code)",
        id: 280411966126948353n
    },
    AutumnVN: {
        name: "AutumnVN",
        id: 393694671383166998n
    },
    pylix: {
        name: "pylix",
        id: 492949202121261067n
    },
    Tyler: {
        name: "\\\\GGTyler\\\\",
        id: 143117463788191746n
    },
    RyanCaoDev: {
        name: "RyanCaoDev",
        id: 952235800110694471n
    },
    FieryFlames: {
        name: "Fiery",
        id: 890228870559698955n
    },
    KannaDev: {
        name: "Kanna",
        id: 317728561106518019n
    },
    carince: {
        name: "carince",
        id: 818323528755314698n
    },
    PandaNinjas: {
        name: "PandaNinjas",
        id: 455128749071925248n
    },
    CatNoir: {
        name: "CatNoir",
        id: 260371016348336128n
    },
    outfoxxed: {
        name: "outfoxxed",
        id: 837425748435796060n
    },
    UwUDev: {
        name: "UwU",
        id: 691413039156690994n
    },
    amia: {
        name: "amia",
        id: 142007603549962240n
    },
    phil: {
        name: "phil",
        id: 305288513941667851n
    },
    ImLvna: {
        name: "lillith <3",
        id: 799319081723232267n
    },
    rad: {
        name: "rad",
        id: 610945092504780823n
    },
    AndrewDLO: {
        name: "Andrew-DLO",
        id: 434135504792059917n
    },
    HypedDomi: {
        name: "HypedDomi",
        id: 354191516979429376n
    },
    Rini: {
        name: "Rini",
        id: 1079479184478441643n
    },
    castdrian: {
        name: "castdrian",
        id: 224617799434108928n
    },
    Arrow: {
        name: "arrow",
        id: 958158495302176778n
    },
    bb010g: {
        name: "bb010g",
        id: 72791153467990016n
    },
    Dolfies: {
        name: "Dolfies",
        id: 852892297661906993n
    },
    RuukuLada: {
        name: "RuukuLada",
        id: 119705748346241027n
    },
    blahajZip: {
        name: "blahaj.zip",
        id: 683954422241427471n
    },
    archeruwu: {
        name: "archer_uwu",
        id: 160068695383736320n
    },
    ProffDea: {
        name: "ProffDea",
        id: 609329952180928513n
    },
    UlyssesZhan: {
        name: "UlyssesZhan",
        id: 586808226058862623n
    },
    ant0n: {
        name: "ant0n",
        id: 145224646868860928n
    },
    Board: {
        name: "BoardTM",
        id: 285475344817848320n
    },
    philipbry: {
        name: "philipbry",
        id: 554994003318276106n
    },
    Korbo: {
        name: "Korbo",
        id: 455856406420258827n
    },
    maisymoe: {
        name: "maisy",
        id: 257109471589957632n
    },
    Lexi: {
        name: "Lexi",
        id: 506101469787717658n
    },
    Mopi: {
        name: "Mopi",
        id: 1022189106614243350n
    },
    Grzesiek11: {
        name: "Grzesiek11",
        id: 368475654662127616n
    },
    Samwich: {
        name: "Samwich",
        id: 976176454511509554n
    },
    coolelectronics: {
        name: "coolelectronics",
        id: 696392247205298207n
    },
    Av32000: {
        name: "Av32000",
        id: 593436735380127770n
    },
    Noxillio: {
        name: "Noxillio",
        id: 138616536502894592n
    },
    Kyuuhachi: {
        name: "Kyuuhachi",
        id: 236588665420251137n
    },
    nin0dev: {
        name: "nin0dev",
        id: 886685857560539176n
    },
    Elvyra: {
        name: "Elvyra",
        id: 708275751816003615n
    },
    HappyEnderman: {
        name: "Happy enderman",
        id: 1083437693347827764n
    },
    Vishnya: {
        name: "Vishnya",
        id: 282541644484575233n
    },
    Inbestigator: {
        name: "Inbestigator",
        id: 761777382041714690n
    },
    newwares: {
        name: "newwares",
        id: 421405303951851520n
    },
    JohnyTheCarrot: {
        name: "JohnyTheCarrot",
        id: 132819036282159104n
    },
    puv: {
        name: "puv",
        id: 469441552251355137n
    },
    Kodarru: {
        name: "Kodarru",
        id: 785227396218748949n
    },
    nakoyasha: {
        name: "nakoyasha",
        id: 222069018507345921n
    },
    Sqaaakoi: {
        name: "Sqaaakoi",
        id: 259558259491340288n
    },
    Byron: {
        name: "byeoon",
        id: 1167275288036655133n
    },
    Kaitlyn: {
        name: "kaitlyn",
        id: 306158896630988801n
    },
    PolisanTheEasyNick: {
        name: "Oleh Polisan",
        id: 242305263313485825n
    },
    HAHALOSAH: {
        name: "HAHALOSAH",
        id: 903418691268513883n
    },
    GabiRP: {
        name: "GabiRP",
        id: 507955112027750401n
    },
    ImBanana: {
        name: "Im_Banana",
        id: 635250116688871425n
    },
    xocherry: {
        name: "xocherry",
        id: 221288171013406720n
    },
    ScattrdBlade: {
        name: "ScattrdBlade",
        id: 678007540608532491n
    },
    goodbee: {
        name: "goodbee",
        id: 658968552606400512n
    },
    Moxxie: {
        name: "Moxxie",
        id: 712653921692155965n
    },
    Ethan: {
        name: "Ethan",
        id: 721717126523781240n
    },
    nyx: {
        name: "verticalsync",
        id: 1207087393929171095n
    },
    nekohaxx: {
        name: "nekohaxx",
        id: 1176270221628153886n
    },
    Antti: {
        name: "Antti",
        id: 312974985876471810n
    },
    Joona: {
        name: "Joona",
        id: 297410829589020673n
    },
    sadan: {
        name: "sadan",
        id: 521819891141967883n
    },
    Kylie: {
        name: "Cookie",
        id: 721853658941227088n
    },
    AshtonMemer: {
        name: "AshtonMemer",
        id: 373657230530052099n
    },
    surgedevs: {
        name: "Chloe",
        id: 1084592643784331324n
    },
    Lumap: {
        name: "Lumap",
        id: 585278686291427338n
    },
    Obsidian: {
        name: "Obsidian",
        id: 683171006717755446n
    },
    SerStars: {
        name: "SerStars",
        id: 861631850681729045n
    },
    niko: {
        name: "niko",
        id: 341377368075796483n
    },
    relitrix: {
        name: "Relitrix",
        id: 423165393901715456n
    },
    RamziAH: {
        name: "RamziAH",
        id: 1279957227612147747n
    },
<<<<<<< HEAD
} satisfies Record<string, Dev>);

export const EquicordDevs = Object.freeze({
    nobody: {
        name: "nobody",
        id: 0n
    },
    thororen: {
        name: "thororen",
        id: 848339671629299742n
    },
    nyx: {
        name: "verticalsync",
        id: 1207087393929171095n
    },
    Cortex: {
        name: "Cortex",
        id: 825069530376044594n
    },
    KrystalSkull: {
        name: "krystalskullofficial",
        id: 929208515883569182n
    },
    Naibuu: {
        name: "hs50",
        id: 1120045713867423835n
    },
    Ven: {
        name: "Vee",
        id: 343383572805058560n
    },
    nexpid: {
        name: "Nexpid",
        id: 853550207039832084n
    },
    FoxStorm1: {
        name: "FoxStorm1",
        id: 789872551731527690n
    },
    camila314: {
        name: "camila314",
        id: 738592270617542716n
    },
    Wolfie: {
        name: "wolfieeeeeeee",
        id: 347096063569559553n
    },
    ryan: {
        name: "ryan",
        id: 479403382994632704n
    },
    MrDiamond: {
        name: "MrDiamond",
        id: 523338295644782592n
    },
    Fres: {
        name: "fres",
        id: 843448897737064448n
    },
    Dams: {
        name: "Dams",
        id: 769939285792653325n
    },
    KawaiianPizza: {
        name: "KawaiianPizza",
        id: 501000986735673347n
    },
    Perny: {
        name: "Perny",
        id: 1101508982570504244n
    },
    Jaxx: {
        name: "Jaxx",
        id: 901016640253227059n
    },
    Balaclava: {
        name: "Balaclava",
        id: 854886148455399436n
    },
    dat_insanity: {
        name: "dat_insanity",
        id: 0n
    },
    coolesding: {
        name: "cooles",
        id: 406084422308331522n
    },
    SerStars: {
        name: "SerStars",
        id: 861631850681729045n
    },
    MaxHerbold: {
        name: "MaxHerbold",
        id: 1189527130611138663n
    },
    Combatmaster: {
        name: "Combatmaster331",
        id: 790562534503612437n
    },
    Megal: {
        name: "Megal",
        id: 387790666484285441n
    },
    Woosh: {
        name: "w00shh.",
        id: 919239894327521361n
    },
    Hanzy: {
        name: "hanzydev",
        id: 1093131781043126322n
    },
    zoodogood: {
        name: "zoodogood",
        id: 921403577539387454n
    },
    Drag: {
        name: "dragalt_",
        id: 1189903210564038697n
    },
    bhop: {
        name: "femeie",
        id: 442626774841556992n
    },
    Panniku: {
        name: "Panniku",
        id: 703634705152606318n
    },
    Tolgchu: {
        name: "✨Tolgchu✨",
        id: 329671025312923648n
    },
    DaBluLite: {
        name: "DaBluLite",
        id: 582170007505731594n
    },
    kvba: {
        name: "kvba",
        id: 105170831130234880n
    },
    Fafa: {
        name: "Fafa",
        id: 428188716641812481n
    },
    Colorman: {
        name: "colorman",
        id: 298842558610800650n
    },
    walrus: {
        name: "walrus",
        id: 305317288775778306n
    },
    Prince527: {
        name: "Prince527",
        id: 364105797162237952n
    },
    unstream: {
        name: "Unstream",
        id: 1125315673829154837n
    },
    ThePirateStoner: {
        name: "ThePirateStoner",
        id: 1196220620376121381n
    },
    Sampath: {
        name: "Sampath",
        id: 984015688807100419n
    },
    catcraft: {
        name: "catcraft",
        id: 290162449213292546n
    },
    ShadyGoat: {
        name: "Shady Goat",
        id: 376079696489742338n
    },
    Joona: {
        name: "Joona",
        id: 297410829589020673n
    },
    SimplyData: {
        name: "SimplyData",
        id: 301494563514613762n
    },
    keifufu: {
        name: "keifufu",
        id: 469588398110146590n
    },
    Blackilykat: {
        name: "Blackilykat",
        id: 442033332952498177n
    },
    niko: {
        name: "niko",
        id: 341377368075796483n
    },
    sadan: {
        name: "sadan",
        id: 521819891141967883n
    },
    x3rt: {
        name: "x3rt",
        id: 131602100332396544n
    },
    Hen: {
        name: "Hen",
        id: 279266228151779329n
    },
    vmohammad: {
        name: "vMohammad",
        id: 921098159348924457n
    },
    SpikeHD: {
        name: "SpikeHD",
        id: 221757857836564485n
    },
    bep: {
        name: "bep",
        id: 0n
    },
    llytz: {
        name: "llytz",
        id: 1271128098301022240n
    },
    nin0dev: {
        name: "nin0dev",
        id: 886685857560539176n
    },
    D3SOX: {
        name: "D3SOX",
        id: 201052085641281538n
    },
    newwares: {
        name: "newwares",
        id: 421405303951851520n
    },
    Kyuuhachi: {
        name: "Kyuuhachi",
        id: 236588665420251137n
    },
    ImLvna: {
        name: "lillith <3",
        id: 799319081723232267n
    },
    AutumnVN: {
        name: "AutumnVN",
        id: 393694671383166998n
    },
    Arjix: {
        name: "ArjixWasTaken",
        id: 674710789138939916n,
        badge: false
    },
    Inbestigator: {
        name: "Inbestigator",
        id: 761777382041714690n
    },
    Sqaaakoi: {
        name: "Sqaaakoi",
        id: 259558259491340288n
    },
    Samwich: {
        name: "Samwich",
        id: 976176454511509554n
    },
    TheSun: {
        name: "sunnie",
        id: 406028027768733696n
    },
    TheKodeToad: {
        name: "TheKodeToad",
        id: 706152404072267788n
    },
    Nickyux: {
        name: "Nickyux",
        id: 427146305651998721n
    },
    Ethan: {
        name: "Ethan",
        id: 721717126523781240n
    },
    castdrian: {
        name: "castdrian",
        id: 224617799434108928n
    },
    echo: {
        name: "ECHO",
        id: 712639419785412668n
    },
    RyanCaoDev: {
        name: "RyanCaoDev",
        id: 952235800110694471n
    },
    HypedDomi: {
        name: "HypedDomi",
        id: 354191516979429376n
    },
    Grzesiek11: {
        name: "Grzesiek11",
        id: 368475654662127616n
    },
    Aria: {
        name: "Syncxv",
        id: 549244932213309442n
    },
    ProffDea: {
        name: "ProffDea",
        id: 609329952180928513n
    },
    HappyEnderman: {
        name: "Happy enderman",
        id: 1083437693347827764n
    },
    Nyako: {
        name: "nyako",
        id: 118437263754395652n
    },
    ant0n: {
        name: "ant0n",
        id: 145224646868860928n
    },
    MaiKokain: {
        name: "Mai",
        id: 722647978577363026n
    },
    Korbo: {
        name: "Korbo",
        id: 455856406420258827n
    },
    Moxxie: {
        name: "Moxxie",
        id: 712653921692155965n
    },
    arHSM: {
        name: "arHSM",
        id: 841509053422632990n
    },
    iamme: {
        name: "i am me",
        id: 984392761929256980n
    },
    creations: {
        name: "Creation's",
        id: 209830981060788225n
    },
    Leko: {
        name: "Leko",
        id: 108153734541942784n
    },
    SomeAspy: {
        name: "SomeAspy",
        id: 516750892372852754n
    },
    nvhhr: {
        name: "nvhhr",
        id: 165098921071345666n
=======
    SomeAspy: {
        name: "SomeAspy",
        id: 516750892372852754n
>>>>>>> 3e6f8057
    },
} satisfies Record<string, Dev>);

export const EquicordDevs = Object.freeze({
    nobody: {
        name: "nobody",
        id: 0n
    },
    thororen: {
        name: "thororen",
        id: 848339671629299742n
    },
    nyx: {
        name: "verticalsync",
        id: 1207087393929171095n
    },
    Cortex: {
        name: "Cortex",
        id: 825069530376044594n
    },
    KrystalSkull: {
        name: "krystalskullofficial",
        id: 929208515883569182n
    },
    Naibuu: {
        name: "hs50",
        id: 1120045713867423835n
    },
    Ven: {
        name: "Vee",
        id: 343383572805058560n
    },
    nexpid: {
        name: "Nexpid",
        id: 853550207039832084n
    },
    FoxStorm1: {
        name: "FoxStorm1",
        id: 789872551731527690n
    },
    camila314: {
        name: "camila314",
        id: 738592270617542716n
    },
    Wolfie: {
        name: "wolfieeeeeeee",
        id: 347096063569559553n
    },
    ryan: {
        name: "ryan",
        id: 479403382994632704n
    },
    MrDiamond: {
        name: "MrDiamond",
        id: 523338295644782592n
    },
    Fres: {
        name: "fres",
        id: 843448897737064448n
    },
    Dams: {
        name: "Dams",
        id: 769939285792653325n
    },
    KawaiianPizza: {
        name: "KawaiianPizza",
        id: 501000986735673347n
    },
    Perny: {
        name: "Perny",
        id: 1101508982570504244n
    },
    Jaxx: {
        name: "Jaxx",
        id: 901016640253227059n
    },
    Balaclava: {
        name: "Balaclava",
        id: 854886148455399436n
    },
    dat_insanity: {
        name: "dat_insanity",
        id: 0n
    },
    coolesding: {
        name: "cooles",
        id: 406084422308331522n
    },
    SerStars: {
        name: "SerStars",
        id: 861631850681729045n
    },
    MaxHerbold: {
        name: "MaxHerbold",
        id: 1189527130611138663n
    },
    Combatmaster: {
        name: "Combatmaster331",
        id: 790562534503612437n
    },
    Megal: {
        name: "Megal",
        id: 387790666484285441n
    },
    Woosh: {
        name: "w00shh.",
        id: 919239894327521361n
    },
    Hanzy: {
        name: "hanzydev",
        id: 1093131781043126322n
    },
    zoodogood: {
        name: "zoodogood",
        id: 921403577539387454n
    },
    Drag: {
        name: "dragalt_",
        id: 1189903210564038697n
    },
    bhop: {
        name: "femeie",
        id: 442626774841556992n
    },
    Panniku: {
        name: "Panniku",
        id: 703634705152606318n
    },
    Tolgchu: {
        name: "✨Tolgchu✨",
        id: 329671025312923648n
    },
    DaBluLite: {
        name: "DaBluLite",
        id: 582170007505731594n
    },
    kvba: {
        name: "kvba",
        id: 105170831130234880n
    },
    Fafa: {
        name: "Fafa",
        id: 428188716641812481n
    },
    Colorman: {
        name: "colorman",
        id: 298842558610800650n
    },
    walrus: {
        name: "walrus",
        id: 305317288775778306n
    },
    Prince527: {
        name: "Prince527",
        id: 364105797162237952n
    },
    unstream: {
        name: "Unstream",
        id: 1125315673829154837n
    },
    ThePirateStoner: {
        name: "ThePirateStoner",
        id: 1196220620376121381n
    },
    Sampath: {
        name: "Sampath",
        id: 984015688807100419n
    },
    catcraft: {
        name: "catcraft",
        id: 290162449213292546n
    },
    ShadyGoat: {
        name: "Shady Goat",
        id: 376079696489742338n
    },
    Joona: {
        name: "Joona",
        id: 297410829589020673n
    },
    SimplyData: {
        name: "SimplyData",
        id: 301494563514613762n
    },
    keifufu: {
        name: "keifufu",
        id: 469588398110146590n
    },
    Blackilykat: {
        name: "Blackilykat",
        id: 442033332952498177n
    },
    niko: {
        name: "niko",
        id: 341377368075796483n
    },
    sadan: {
        name: "sadan",
        id: 521819891141967883n
    },
    x3rt: {
        name: "x3rt",
        id: 131602100332396544n
    },
    Hen: {
        name: "Hen",
        id: 279266228151779329n
    },
    vmohammad: {
        name: "vMohammad",
        id: 921098159348924457n
    },
    SpikeHD: {
        name: "SpikeHD",
        id: 221757857836564485n
    },
    bep: {
        name: "bep",
        id: 0n
    },
    llytz: {
        name: "llytz",
        id: 1271128098301022240n
    },
    nin0dev: {
        name: "nin0dev",
        id: 886685857560539176n
    },
    D3SOX: {
        name: "D3SOX",
        id: 201052085641281538n
    },
    newwares: {
        name: "newwares",
        id: 421405303951851520n
    },
    Kyuuhachi: {
        name: "Kyuuhachi",
        id: 236588665420251137n
    },
    ImLvna: {
        name: "lillith <3",
        id: 799319081723232267n
    },
    AutumnVN: {
        name: "AutumnVN",
        id: 393694671383166998n
    },
    Arjix: {
        name: "ArjixWasTaken",
        id: 674710789138939916n,
        badge: false
    },
    Inbestigator: {
        name: "Inbestigator",
        id: 761777382041714690n
    },
    Sqaaakoi: {
        name: "Sqaaakoi",
        id: 259558259491340288n
    },
    Samwich: {
        name: "Samwich",
        id: 976176454511509554n
    },
    TheSun: {
        name: "sunnie",
        id: 406028027768733696n
    },
    TheKodeToad: {
        name: "TheKodeToad",
        id: 706152404072267788n
    },
    Nickyux: {
        name: "Nickyux",
        id: 427146305651998721n
    },
    Ethan: {
        name: "Ethan",
        id: 721717126523781240n
    },
    castdrian: {
        name: "castdrian",
        id: 224617799434108928n
    },
    echo: {
        name: "ECHO",
        id: 712639419785412668n
    },
    RyanCaoDev: {
        name: "RyanCaoDev",
        id: 952235800110694471n
    },
    HypedDomi: {
        name: "HypedDomi",
        id: 354191516979429376n
    },
    Grzesiek11: {
        name: "Grzesiek11",
        id: 368475654662127616n
    },
    Aria: {
        name: "Syncxv",
        id: 549244932213309442n
    },
    ProffDea: {
        name: "ProffDea",
        id: 609329952180928513n
    },
    HappyEnderman: {
        name: "Happy enderman",
        id: 1083437693347827764n
    },
    Nyako: {
        name: "nyako",
        id: 118437263754395652n
    },
    ant0n: {
        name: "ant0n",
        id: 145224646868860928n
    },
    MaiKokain: {
        name: "Mai",
        id: 722647978577363026n
    },
    Korbo: {
        name: "Korbo",
        id: 455856406420258827n
    },
    Moxxie: {
        name: "Moxxie",
        id: 712653921692155965n
    },
    arHSM: {
        name: "arHSM",
        id: 841509053422632990n
    },
    iamme: {
        name: "i am me",
        id: 984392761929256980n
    },
    creations: {
        name: "Creation's",
        id: 209830981060788225n
    },
    Leko: {
        name: "Leko",
        id: 108153734541942784n
    },
    SomeAspy: {
        name: "SomeAspy",
        id: 516750892372852754n
    },
    nvhhr: {
        name: "nvhhr",
        id: 165098921071345666n
    },
    Z1xus: {
        name: "Z1xus",
        id: 377450600797044746n,
    }
} satisfies Record<string, Dev>);

// iife so #__PURE__ works correctly
export const VencordDevsById = /* #__PURE__*/ (() =>
    Object.freeze(Object.fromEntries(
        Object.entries(Devs)
            .filter(d => d[1].id !== 0n)
            .map(([_, v]) => [v.id, v] as const)
    ))
)() as Record<string, Dev>;

export const EquicordDevsById = /* #__PURE__*/ (() =>
    Object.freeze(Object.fromEntries(
        Object.entries(EquicordDevs)
            .filter(d => d[1].id !== 0n)
            .map(([_, v]) => [v.id, v] as const)
    ))
)() as Record<string, Dev>;<|MERGE_RESOLUTION|>--- conflicted
+++ resolved
@@ -580,367 +580,9 @@
         name: "RamziAH",
         id: 1279957227612147747n
     },
-<<<<<<< HEAD
-} satisfies Record<string, Dev>);
-
-export const EquicordDevs = Object.freeze({
-    nobody: {
-        name: "nobody",
-        id: 0n
-    },
-    thororen: {
-        name: "thororen",
-        id: 848339671629299742n
-    },
-    nyx: {
-        name: "verticalsync",
-        id: 1207087393929171095n
-    },
-    Cortex: {
-        name: "Cortex",
-        id: 825069530376044594n
-    },
-    KrystalSkull: {
-        name: "krystalskullofficial",
-        id: 929208515883569182n
-    },
-    Naibuu: {
-        name: "hs50",
-        id: 1120045713867423835n
-    },
-    Ven: {
-        name: "Vee",
-        id: 343383572805058560n
-    },
-    nexpid: {
-        name: "Nexpid",
-        id: 853550207039832084n
-    },
-    FoxStorm1: {
-        name: "FoxStorm1",
-        id: 789872551731527690n
-    },
-    camila314: {
-        name: "camila314",
-        id: 738592270617542716n
-    },
-    Wolfie: {
-        name: "wolfieeeeeeee",
-        id: 347096063569559553n
-    },
-    ryan: {
-        name: "ryan",
-        id: 479403382994632704n
-    },
-    MrDiamond: {
-        name: "MrDiamond",
-        id: 523338295644782592n
-    },
-    Fres: {
-        name: "fres",
-        id: 843448897737064448n
-    },
-    Dams: {
-        name: "Dams",
-        id: 769939285792653325n
-    },
-    KawaiianPizza: {
-        name: "KawaiianPizza",
-        id: 501000986735673347n
-    },
-    Perny: {
-        name: "Perny",
-        id: 1101508982570504244n
-    },
-    Jaxx: {
-        name: "Jaxx",
-        id: 901016640253227059n
-    },
-    Balaclava: {
-        name: "Balaclava",
-        id: 854886148455399436n
-    },
-    dat_insanity: {
-        name: "dat_insanity",
-        id: 0n
-    },
-    coolesding: {
-        name: "cooles",
-        id: 406084422308331522n
-    },
-    SerStars: {
-        name: "SerStars",
-        id: 861631850681729045n
-    },
-    MaxHerbold: {
-        name: "MaxHerbold",
-        id: 1189527130611138663n
-    },
-    Combatmaster: {
-        name: "Combatmaster331",
-        id: 790562534503612437n
-    },
-    Megal: {
-        name: "Megal",
-        id: 387790666484285441n
-    },
-    Woosh: {
-        name: "w00shh.",
-        id: 919239894327521361n
-    },
-    Hanzy: {
-        name: "hanzydev",
-        id: 1093131781043126322n
-    },
-    zoodogood: {
-        name: "zoodogood",
-        id: 921403577539387454n
-    },
-    Drag: {
-        name: "dragalt_",
-        id: 1189903210564038697n
-    },
-    bhop: {
-        name: "femeie",
-        id: 442626774841556992n
-    },
-    Panniku: {
-        name: "Panniku",
-        id: 703634705152606318n
-    },
-    Tolgchu: {
-        name: "✨Tolgchu✨",
-        id: 329671025312923648n
-    },
-    DaBluLite: {
-        name: "DaBluLite",
-        id: 582170007505731594n
-    },
-    kvba: {
-        name: "kvba",
-        id: 105170831130234880n
-    },
-    Fafa: {
-        name: "Fafa",
-        id: 428188716641812481n
-    },
-    Colorman: {
-        name: "colorman",
-        id: 298842558610800650n
-    },
-    walrus: {
-        name: "walrus",
-        id: 305317288775778306n
-    },
-    Prince527: {
-        name: "Prince527",
-        id: 364105797162237952n
-    },
-    unstream: {
-        name: "Unstream",
-        id: 1125315673829154837n
-    },
-    ThePirateStoner: {
-        name: "ThePirateStoner",
-        id: 1196220620376121381n
-    },
-    Sampath: {
-        name: "Sampath",
-        id: 984015688807100419n
-    },
-    catcraft: {
-        name: "catcraft",
-        id: 290162449213292546n
-    },
-    ShadyGoat: {
-        name: "Shady Goat",
-        id: 376079696489742338n
-    },
-    Joona: {
-        name: "Joona",
-        id: 297410829589020673n
-    },
-    SimplyData: {
-        name: "SimplyData",
-        id: 301494563514613762n
-    },
-    keifufu: {
-        name: "keifufu",
-        id: 469588398110146590n
-    },
-    Blackilykat: {
-        name: "Blackilykat",
-        id: 442033332952498177n
-    },
-    niko: {
-        name: "niko",
-        id: 341377368075796483n
-    },
-    sadan: {
-        name: "sadan",
-        id: 521819891141967883n
-    },
-    x3rt: {
-        name: "x3rt",
-        id: 131602100332396544n
-    },
-    Hen: {
-        name: "Hen",
-        id: 279266228151779329n
-    },
-    vmohammad: {
-        name: "vMohammad",
-        id: 921098159348924457n
-    },
-    SpikeHD: {
-        name: "SpikeHD",
-        id: 221757857836564485n
-    },
-    bep: {
-        name: "bep",
-        id: 0n
-    },
-    llytz: {
-        name: "llytz",
-        id: 1271128098301022240n
-    },
-    nin0dev: {
-        name: "nin0dev",
-        id: 886685857560539176n
-    },
-    D3SOX: {
-        name: "D3SOX",
-        id: 201052085641281538n
-    },
-    newwares: {
-        name: "newwares",
-        id: 421405303951851520n
-    },
-    Kyuuhachi: {
-        name: "Kyuuhachi",
-        id: 236588665420251137n
-    },
-    ImLvna: {
-        name: "lillith <3",
-        id: 799319081723232267n
-    },
-    AutumnVN: {
-        name: "AutumnVN",
-        id: 393694671383166998n
-    },
-    Arjix: {
-        name: "ArjixWasTaken",
-        id: 674710789138939916n,
-        badge: false
-    },
-    Inbestigator: {
-        name: "Inbestigator",
-        id: 761777382041714690n
-    },
-    Sqaaakoi: {
-        name: "Sqaaakoi",
-        id: 259558259491340288n
-    },
-    Samwich: {
-        name: "Samwich",
-        id: 976176454511509554n
-    },
-    TheSun: {
-        name: "sunnie",
-        id: 406028027768733696n
-    },
-    TheKodeToad: {
-        name: "TheKodeToad",
-        id: 706152404072267788n
-    },
-    Nickyux: {
-        name: "Nickyux",
-        id: 427146305651998721n
-    },
-    Ethan: {
-        name: "Ethan",
-        id: 721717126523781240n
-    },
-    castdrian: {
-        name: "castdrian",
-        id: 224617799434108928n
-    },
-    echo: {
-        name: "ECHO",
-        id: 712639419785412668n
-    },
-    RyanCaoDev: {
-        name: "RyanCaoDev",
-        id: 952235800110694471n
-    },
-    HypedDomi: {
-        name: "HypedDomi",
-        id: 354191516979429376n
-    },
-    Grzesiek11: {
-        name: "Grzesiek11",
-        id: 368475654662127616n
-    },
-    Aria: {
-        name: "Syncxv",
-        id: 549244932213309442n
-    },
-    ProffDea: {
-        name: "ProffDea",
-        id: 609329952180928513n
-    },
-    HappyEnderman: {
-        name: "Happy enderman",
-        id: 1083437693347827764n
-    },
-    Nyako: {
-        name: "nyako",
-        id: 118437263754395652n
-    },
-    ant0n: {
-        name: "ant0n",
-        id: 145224646868860928n
-    },
-    MaiKokain: {
-        name: "Mai",
-        id: 722647978577363026n
-    },
-    Korbo: {
-        name: "Korbo",
-        id: 455856406420258827n
-    },
-    Moxxie: {
-        name: "Moxxie",
-        id: 712653921692155965n
-    },
-    arHSM: {
-        name: "arHSM",
-        id: 841509053422632990n
-    },
-    iamme: {
-        name: "i am me",
-        id: 984392761929256980n
-    },
-    creations: {
-        name: "Creation's",
-        id: 209830981060788225n
-    },
-    Leko: {
-        name: "Leko",
-        id: 108153734541942784n
-    },
     SomeAspy: {
         name: "SomeAspy",
         id: 516750892372852754n
-    },
-    nvhhr: {
-        name: "nvhhr",
-        id: 165098921071345666n
-=======
-    SomeAspy: {
-        name: "SomeAspy",
-        id: 516750892372852754n
->>>>>>> 3e6f8057
     },
 } satisfies Record<string, Dev>);
 
