--- conflicted
+++ resolved
@@ -595,13 +595,8 @@
     },
     Etorix: {
         name: "Etorix",
-<<<<<<< HEAD
-        id: 94597845868355584n
-    }
-=======
         id: 94597845868355584n,
     },
->>>>>>> 49a59f9d
 } satisfies Record<string, Dev>);
 
 // iife so #__PURE__ works correctly
