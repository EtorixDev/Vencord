/*
 * Vencord, a modification for Discord's desktop app
 * Copyright (c) 2022 Vendicated and contributors
 *
 * This program is free software: you can redistribute it and/or modify
 * it under the terms of the GNU General Public License as published by
 * the Free Software Foundation, either version 3 of the License, or
 * (at your option) any later version.
 *
 * This program is distributed in the hope that it will be useful,
 * but WITHOUT ANY WARRANTY; without even the implied warranty of
 * MERCHANTABILITY or FITNESS FOR A PARTICULAR PURPOSE.  See the
 * GNU General Public License for more details.
 *
 * You should have received a copy of the GNU General Public License
 * along with this program.  If not, see <https://www.gnu.org/licenses/>.
*/

import { runtimeHashMessageKey } from "./intlHash";
import { Patch, PatchReplacement, ReplaceFn } from "./types";

export function canonicalizeMatch<T extends RegExp | string>(match: T): T {
    let partialCanon = typeof match === "string" ? match : match.source;
    partialCanon = partialCanon.replaceAll(/#{intl::([A-Za-z_$][\w$]*)}/g, (_, key) => {
        const hashed = runtimeHashMessageKey(key);

        const isString = typeof match === "string";
<<<<<<< HEAD
        const hasSpecialChars = /^[\d]/.test(hashed) || !/^[\w$]+$/.test(hashed);

        if (hasSpecialChars) {
            return isString
                ? `["${hashed}`
                : String.raw`(?:\["${hashed})`.replaceAll("+", "\\+");
=======
        const hasSpecialChars = !Number.isNaN(Number(hashed[0])) || hashed.includes("+") || hashed.includes("/");

        if (hasSpecialChars) {
            return isString
                ? `["${hashed}"]`
                : String.raw`(?:\["${hashed}"\])`.replaceAll("+", "\\+");
>>>>>>> b2dc81d1
        }

        return isString ? `.${hashed}` : String.raw`(?:\.${hashed})`;
    });

    if (typeof match === "string") {
        return partialCanon as T;
    }

    const canonSource = partialCanon.replaceAll(String.raw`\i`, String.raw`(?:[A-Za-z_$][\w$]*)`);
    return new RegExp(canonSource, match.flags) as T;
}

export function canonicalizeReplace<T extends string | ReplaceFn>(replace: T, pluginName: string): T {
    const self = `Vencord.Plugins.plugins[${JSON.stringify(pluginName)}]`;

    if (typeof replace !== "function")
        return replace.replaceAll("$self", self) as T;

    return ((...args) => replace(...args).replaceAll("$self", self)) as T;
}

export function canonicalizeDescriptor<T>(descriptor: TypedPropertyDescriptor<T>, canonicalize: (value: T) => T) {
    if (descriptor.get) {
        const original = descriptor.get;
        descriptor.get = function () {
            return canonicalize(original.call(this));
        };
    } else if (descriptor.value) {
        descriptor.value = canonicalize(descriptor.value);
    }
    return descriptor;
}

export function canonicalizeReplacement(replacement: Pick<PatchReplacement, "match" | "replace">, plugin: string) {
    const descriptors = Object.getOwnPropertyDescriptors(replacement);
    descriptors.match = canonicalizeDescriptor(descriptors.match, canonicalizeMatch);
    descriptors.replace = canonicalizeDescriptor(
        descriptors.replace,
        replace => canonicalizeReplace(replace, plugin),
    );
    Object.defineProperties(replacement, descriptors);
}

export function canonicalizeFind(patch: Patch) {
    const descriptors = Object.getOwnPropertyDescriptors(patch);
    descriptors.find = canonicalizeDescriptor(descriptors.find, canonicalizeMatch);
    Object.defineProperties(patch, descriptors);
}<|MERGE_RESOLUTION|>--- conflicted
+++ resolved
@@ -25,21 +25,12 @@
         const hashed = runtimeHashMessageKey(key);
 
         const isString = typeof match === "string";
-<<<<<<< HEAD
-        const hasSpecialChars = /^[\d]/.test(hashed) || !/^[\w$]+$/.test(hashed);
-
-        if (hasSpecialChars) {
-            return isString
-                ? `["${hashed}`
-                : String.raw`(?:\["${hashed})`.replaceAll("+", "\\+");
-=======
         const hasSpecialChars = !Number.isNaN(Number(hashed[0])) || hashed.includes("+") || hashed.includes("/");
 
         if (hasSpecialChars) {
             return isString
                 ? `["${hashed}"]`
                 : String.raw`(?:\["${hashed}"\])`.replaceAll("+", "\\+");
->>>>>>> b2dc81d1
         }
 
         return isString ? `.${hashed}` : String.raw`(?:\.${hashed})`;
