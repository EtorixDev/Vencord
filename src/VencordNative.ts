/*
 * Vencord, a Discord client mod
 * Copyright (c) 2023 Vendicated and contributors
 * SPDX-License-Identifier: GPL-3.0-or-later
 */

import type { Settings } from "@api/Settings";
import { CspRequestResult } from "@main/csp/manager";
import { PluginIpcMappings } from "@main/ipcPlugins";
import { IpcEvents } from "@shared/IpcEvents";
import { IpcRes } from "@utils/types";
import { ipcRenderer } from "electron";

function invoke<T = any>(event: IpcEvents, ...args: any[]) {
    return ipcRenderer.invoke(event, ...args) as Promise<T>;
}

export function sendSync<T = any>(event: IpcEvents, ...args: any[]) {
    return ipcRenderer.sendSync(event, ...args) as T;
}

const PluginHelpers = {} as Record<string, Record<string, (...args: any[]) => Promise<any>>>;
const pluginIpcMap = sendSync<PluginIpcMappings>(IpcEvents.GET_PLUGIN_IPC_METHOD_MAP);

for (const [plugin, methods] of Object.entries(pluginIpcMap)) {
    const map = PluginHelpers[plugin] = {};
    for (const [methodName, method] of Object.entries(methods)) {
        map[methodName] = (...args: any[]) => invoke(method as IpcEvents, ...args);
    }
}

export default {
    themes: {
        uploadTheme: (fileName: string, fileData: string) => invoke<void>(IpcEvents.UPLOAD_THEME, fileName, fileData),
        deleteTheme: (fileName: string) => invoke<void>(IpcEvents.DELETE_THEME, fileName),
<<<<<<< HEAD
        getThemesDir: () => invoke<string>(IpcEvents.GET_THEMES_DIR),
        getThemesList: () => invoke<Array<{ fileName: string; content: string; }>>(IpcEvents.GET_THEMES_LIST),
=======
        getThemesList: () => invoke<Array<UserThemeHeader>>(IpcEvents.GET_THEMES_LIST),
>>>>>>> 3a1e17e0
        getThemeData: (fileName: string) => invoke<string | undefined>(IpcEvents.GET_THEME_DATA, fileName),
        getSystemValues: () => invoke<Record<string, string>>(IpcEvents.GET_THEME_SYSTEM_VALUES),

        openFolder: () => invoke<void>(IpcEvents.OPEN_THEMES_FOLDER),
    },

    updater: {
        getUpdates: () => invoke<IpcRes<Record<"hash" | "author" | "message", string>[]>>(IpcEvents.GET_UPDATES),
        update: () => invoke<IpcRes<boolean>>(IpcEvents.UPDATE),
        rebuild: () => invoke<IpcRes<boolean>>(IpcEvents.BUILD),
        getRepo: () => invoke<IpcRes<string>>(IpcEvents.GET_REPO),
    },

    settings: {
        get: () => sendSync<Settings>(IpcEvents.GET_SETTINGS),
        set: (settings: Settings, pathToNotify?: string) => invoke<void>(IpcEvents.SET_SETTINGS, settings, pathToNotify),

        openFolder: () => invoke<void>(IpcEvents.OPEN_SETTINGS_FOLDER),
    },

    quickCss: {
        get: () => invoke<string>(IpcEvents.GET_QUICK_CSS),
        set: (css: string) => invoke<void>(IpcEvents.SET_QUICK_CSS, css),

        addChangeListener(cb: (newCss: string) => void) {
            ipcRenderer.on(IpcEvents.QUICK_CSS_UPDATE, (_, css) => cb(css));
        },

        addThemeChangeListener(cb: () => void) {
            ipcRenderer.on(IpcEvents.THEME_UPDATE, () => cb());
        },

        openFile: () => invoke<void>(IpcEvents.OPEN_QUICKCSS),
        openEditor: () => invoke<void>(IpcEvents.OPEN_MONACO_EDITOR),
    },

    native: {
        getVersions: () => process.versions as Partial<NodeJS.ProcessVersions>,
        openExternal: (url: string) => invoke<void>(IpcEvents.OPEN_EXTERNAL, url)
    },

    csp: {
        /**
         * Note: Only supports full explicit matches, not wildcards.
         *
         * If `*.example.com` is allowed, `isDomainAllowed("https://sub.example.com")` will return false.
         */
        isDomainAllowed: (url: string, directives: string[]) => invoke<boolean>(IpcEvents.CSP_IS_DOMAIN_ALLOWED, url, directives),
        removeOverride: (url: string) => invoke<boolean>(IpcEvents.CSP_REMOVE_OVERRIDE, url),
        requestAddOverride: (url: string, directives: string[], callerName: string) =>
            invoke<CspRequestResult>(IpcEvents.CSP_REQUEST_ADD_OVERRIDE, url, directives, callerName),
    },

    pluginHelpers: PluginHelpers
};<|MERGE_RESOLUTION|>--- conflicted
+++ resolved
@@ -33,12 +33,7 @@
     themes: {
         uploadTheme: (fileName: string, fileData: string) => invoke<void>(IpcEvents.UPLOAD_THEME, fileName, fileData),
         deleteTheme: (fileName: string) => invoke<void>(IpcEvents.DELETE_THEME, fileName),
-<<<<<<< HEAD
-        getThemesDir: () => invoke<string>(IpcEvents.GET_THEMES_DIR),
         getThemesList: () => invoke<Array<{ fileName: string; content: string; }>>(IpcEvents.GET_THEMES_LIST),
-=======
-        getThemesList: () => invoke<Array<UserThemeHeader>>(IpcEvents.GET_THEMES_LIST),
->>>>>>> 3a1e17e0
         getThemeData: (fileName: string) => invoke<string | undefined>(IpcEvents.GET_THEME_DATA, fileName),
         getSystemValues: () => invoke<Record<string, string>>(IpcEvents.GET_THEME_SYSTEM_VALUES),
 
