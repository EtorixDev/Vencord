/*
 * Vencord, a modification for Discord's desktop app
 * Copyright (c) 2022 Vendicated and contributors
 *
 * This program is free software: you can redistribute it and/or modify
 * it under the terms of the GNU General Public License as published by
 * the Free Software Foundation, either version 3 of the License, or
 * (at your option) any later version.
 *
 * This program is distributed in the hope that it will be useful,
 * but WITHOUT ANY WARRANTY; without even the implied warranty of
 * MERCHANTABILITY or FITNESS FOR A PARTICULAR PURPOSE.  See the
 * GNU General Public License for more details.
 *
 * You should have received a copy of the GNU General Public License
 * along with this program.  If not, see <https://www.gnu.org/licenses/>.
*/

import { makeLazy, proxyLazy } from "@utils/lazy";
import { LazyComponent } from "@utils/lazyReact";
import { Logger } from "@utils/Logger";
import { canonicalizeMatch } from "@utils/patches";

import { traceFunction } from "../debug/Tracer";
<<<<<<< HEAD
import { AnyModuleFactory, ModuleExports, WebpackRequire } from "./wreq";
=======
import { Flux } from "./common";
import { AnyModuleFactory, AnyWebpackRequire, ModuleExports, WebpackRequire } from "./wreq";
>>>>>>> 3f8b1f7b

const logger = new Logger("Webpack");

export let _resolveReady: () => void;
/**
 * Fired once a gateway connection to Discord has been established.
 * This indicates that the core webpack modules have been initialised
 */
export const onceReady = new Promise<void>(r => _resolveReady = r);

export let wreq: WebpackRequire;
export let cache: WebpackRequire["c"];

export type FilterFn = (mod: any) => boolean;

export type PropsFilter = Array<string>;
export type CodeFilter = Array<string | RegExp>;
export type StoreNameFilter = string;

export const stringMatches = (s: string, filter: CodeFilter) =>
    filter.every(f =>
        typeof f === "string"
            ? s.includes(f)
            : (f.global && (f.lastIndex = 0), f.test(s))
    );

export const filters = {
    byProps: (...props: PropsFilter): FilterFn =>
        props.length === 1
            ? m => m[props[0]] !== void 0
            : m => props.every(p => m[p] !== void 0),

    byCode: (...code: CodeFilter): FilterFn => {
        const parsedCode = code.map(canonicalizeMatch);
        const filter = m => {
            if (typeof m !== "function") return false;
            return stringMatches(Function.prototype.toString.call(m), parsedCode);
        };

        filter.$$vencordProps = [...code];
        return filter;
    },
    byStoreName: (name: StoreNameFilter): FilterFn => m =>
        m.constructor?.displayName === name,

    componentByCode: (...code: CodeFilter): FilterFn => {
        const byCodeFilter = filters.byCode(...code);
        const filter = m => {
            let inner = m;

            while (inner != null) {
                if (byCodeFilter(inner)) return true;
                else if (!inner.$$typeof) return false;
                else if (inner.type) inner = inner.type; // memos
                else if (inner.render) inner = inner.render; // forwardRefs
                else return false;
            }

            return false;
        };

        filter.$$vencordProps = [...code];
        return filter;
    }
};

export type CallbackFn = (module: ModuleExports, id: PropertyKey) => void;
<<<<<<< HEAD
export type FactoryListernFn = (factory: AnyModuleFactory) => void;
=======
export type FactoryListernFn = (factory: AnyModuleFactory, moduleId: PropertyKey) => void;
>>>>>>> 3f8b1f7b

export const waitForSubscriptions = new Map<FilterFn, CallbackFn>();
export const moduleListeners = new Set<CallbackFn>();
export const factoryListeners = new Set<FactoryListernFn>();
<<<<<<< HEAD

export function _initWebpack(webpackRequire: WebpackRequire) {
    if (webpackRequire.c == null) {
        return;
    }

=======

export function _initWebpack(webpackRequire: WebpackRequire) {
>>>>>>> 3f8b1f7b
    wreq = webpackRequire;
    cache = webpackRequire.c;

    Reflect.defineProperty(webpackRequire.c, Symbol.toStringTag, {
        value: "ModuleCache",
        configurable: true,
        writable: true,
        enumerable: false
    });
}

// Credits to Zerebos for implementing this in BD, thus giving the idea for us to implement it too
const TypedArray = Object.getPrototypeOf(Int8Array);

const PROXY_CHECK = "is this a proxy that returns values for any key?";
function shouldIgnoreValue(value: any) {
    if (value == null) return true;
    if (value === window) return true;
    if (value === document || value === document.documentElement) return true;
    if (value[Symbol.toStringTag] === "DOMTokenList" || value[Symbol.toStringTag] === "IntlMessagesProxy") return true;
    // Discord might export a Proxy that returns non-null values for any property key which would pass all findByProps filters.
    // One example of this is their i18n Proxy. However, that is already covered by the IntlMessagesProxy check above.
    // As a fallback if they ever change the name or add a new Proxy, use a unique string to detect such proxies and ignore them
    if (value[PROXY_CHECK] !== void 0) {
        // their i18n Proxy "caches" by setting each accessed property to the return, so try to delete
        Reflect.deleteProperty(value, PROXY_CHECK);
        return true;
    }
    if (value instanceof TypedArray) return true;

    return false;
}

function makePropertyNonEnumerable(target: Object, key: PropertyKey) {
    const descriptor = Object.getOwnPropertyDescriptor(target, key);
    if (descriptor == null) return;

    Reflect.defineProperty(target, key, {
        ...descriptor,
        enumerable: false
    });
}

export function _blacklistBadModules(requireCache: NonNullable<AnyWebpackRequire["c"]>, exports: ModuleExports, moduleId: PropertyKey) {
    if (shouldIgnoreValue(exports)) {
        makePropertyNonEnumerable(requireCache, moduleId);
        return true;
    }

    if (typeof exports !== "object") {
        return false;
    }

    let hasOnlyBadProperties = true;
    for (const exportKey in exports) {
        if (shouldIgnoreValue(exports[exportKey])) {
            makePropertyNonEnumerable(exports, exportKey);
        } else {
            hasOnlyBadProperties = false;
        }
    }

    return hasOnlyBadProperties;
}

let devToolsOpen = false;
if (IS_DEV && IS_DISCORD_DESKTOP) {
    // At this point in time, DiscordNative has not been exposed yet, so setImmediate is needed
    setTimeout(() => {
        DiscordNative/* just to make sure */?.window.setDevtoolsCallbacks(() => devToolsOpen = true, () => devToolsOpen = false);
    }, 0);
}

export function handleModuleNotFound(method: string, ...filter: unknown[]) {
    const err = new Error(`webpack.${method} found no module`);
    logger.error(err, "Filter:", filter);

    // Strict behaviour in DevBuilds to fail early and make sure the issue is found
    if (IS_DEV && !devToolsOpen)
        throw err;
}

/**
 * Find the first module that matches the filter
 */
export const find = traceFunction("find", function find(filter: FilterFn, { isIndirect = false, isWaitFor = false }: { isIndirect?: boolean; isWaitFor?: boolean; } = {}) {
    if (typeof filter !== "function")
        throw new Error("Invalid filter. Expected a function got " + typeof filter);

    for (const key in cache) {
        const mod = cache[key];
        if (!mod?.loaded || mod.exports == null) continue;

        if (filter(mod.exports)) {
            return isWaitFor ? [mod.exports, key] : mod.exports;
        }

        if (typeof mod.exports !== "object") continue;

        for (const nestedMod in mod.exports) {
            const nested = mod.exports[nestedMod];
            if (nested && filter(nested)) {
                return isWaitFor ? [nested, key] : nested;
            }
        }
    }

    if (!isIndirect) {
        handleModuleNotFound("find", filter);
    }

    return isWaitFor ? [null, null] : null;
});

export function findAll(filter: FilterFn) {
    if (typeof filter !== "function")
        throw new Error("Invalid filter. Expected a function got " + typeof filter);

    const ret = [] as any[];
    for (const key in cache) {
        const mod = cache[key];
        if (!mod?.loaded || mod.exports == null) continue;

        if (filter(mod.exports))
            ret.push(mod.exports);

        if (typeof mod.exports !== "object")
            continue;

        for (const nestedMod in mod.exports) {
            const nested = mod.exports[nestedMod];
            if (nested && filter(nested)) ret.push(nested);
        }
    }

    return ret;
}

/**
 * Same as {@link find} but in bulk
 * @param filterFns Array of filters. Please note that this array will be modified in place, so if you still
 *                need it afterwards, pass a copy.
 * @returns Array of results in the same order as the passed filters
 */
export const findBulk = traceFunction("findBulk", function findBulk(...filterFns: FilterFn[]) {
    if (!Array.isArray(filterFns))
        throw new Error("Invalid filters. Expected function[] got " + typeof filterFns);

    const { length } = filterFns;

    if (length === 0)
        throw new Error("Expected at least two filters.");

    if (length === 1) {
        if (IS_DEV) {
            throw new Error("bulk called with only one filter. Use find");
        }
        return find(filterFns[0]);
    }

    const filters = filterFns as Array<FilterFn | undefined>;

    let found = 0;
    const results = Array(length);

    outer:
    for (const key in cache) {
        const mod = cache[key];
        if (!mod?.loaded || mod.exports == null) continue;

        for (let j = 0; j < length; j++) {
            const filter = filters[j];
            // Already done
            if (filter === undefined) continue;

            if (filter(mod.exports)) {
                results[j] = mod.exports;
                filters[j] = undefined;
                if (++found === length) break outer;
                break;
            }

            if (typeof mod.exports !== "object")
                continue;

            for (const nestedMod in mod.exports) {
                const nested = mod.exports[nestedMod];
                if (nested && filter(nested)) {
                    results[j] = nested;
                    filters[j] = undefined;
                    if (++found === length) break outer;
                    continue outer;
                }
            }
        }
    }

    if (found !== length) {
        const err = new Error(`Got ${length} filters, but only found ${found} modules!`);
        if (IS_DEV) {
            if (!devToolsOpen)
                // Strict behaviour in DevBuilds to fail early and make sure the issue is found
                throw err;
        } else {
            logger.warn(err);
        }
    }

    return results;
});

/**
 * Find the id of the first module factory that includes all the given code
 * @returns string or null
 */
export const findModuleId = traceFunction("findModuleId", function findModuleId(...code: CodeFilter) {
    code = code.map(canonicalizeMatch);

    for (const id in wreq.m) {
        if (stringMatches(wreq.m[id].toString(), code)) return id;
    }

    const err = new Error("Didn't find module with code(s):\n" + code.join("\n"));
    if (IS_DEV) {
        if (!devToolsOpen)
            // Strict behaviour in DevBuilds to fail early and make sure the issue is found
            throw err;
    } else {
        logger.warn(err);
    }

    return null;
});

/**
 * Find the first module factory that includes all the given code
 * @returns The module factory or null
 */
export function findModuleFactory(...code: CodeFilter) {
    const id = findModuleId(...code);
    if (!id) return null;

    return wreq.m[id];
}

// FIXME: give this a better name
export type TypeWebpackSearchHistory = "find" | "findByProps" | "findByCode" | "findStore" | "findComponent" | "findComponentByCode" | "findExportedComponent" | "waitFor" | "waitForComponent" | "waitForStore" | "proxyLazyWebpack" | "LazyComponentWebpack" | "extractAndLoadChunks" | "mapMangledModule";
export const lazyWebpackSearchHistory = [] as Array<[TypeWebpackSearchHistory, any[]]>;

/**
 * This is just a wrapper around {@link proxyLazy} to make our reporter test for your webpack finds.
 *
 * Wraps the result of {@link makeLazy} in a Proxy you can consume as if it wasn't lazy.
 * On first property access, the lazy is evaluated
 * @param factory lazy factory
 * @param attempts how many times to try to evaluate the lazy before giving up
 * @returns Proxy
 *
 * Note that the example below exists already as an api, see {@link findByPropsLazy}
 * @example const mod = proxyLazy(() => findByProps("blah")); console.log(mod.blah);
 */
export function proxyLazyWebpack<T = any>(factory: () => T, attempts?: number) {
    if (IS_REPORTER) lazyWebpackSearchHistory.push(["proxyLazyWebpack", [factory]]);

    return proxyLazy<T>(factory, attempts);
}

/**
 * This is just a wrapper around {@link LazyComponent} to make our reporter test for your webpack finds.
 *
 * A lazy component. The factory method is called on first render.
 * @param factory Function returning a Component
 * @param attempts How many times to try to get the component before giving up
 * @returns Result of factory function
 */
export function LazyComponentWebpack<T extends object = any>(factory: () => any, attempts?: number) {
    if (IS_REPORTER) lazyWebpackSearchHistory.push(["LazyComponentWebpack", [factory]]);

    return LazyComponent<T>(factory, attempts);
}

/**
 * Find the first module that matches the filter, lazily
 */
export function findLazy(filter: FilterFn) {
    if (IS_REPORTER) lazyWebpackSearchHistory.push(["find", [filter]]);

    return proxyLazy(() => find(filter));
}

/**
 * Find the first module that has the specified properties
 */
export function findByProps(...props: PropsFilter) {
    const res = find(filters.byProps(...props), { isIndirect: true });
    if (!res)
        handleModuleNotFound("findByProps", ...props);
    return res;
}

/**
 * Find the first module that has the specified properties, lazily
 */
export function findByPropsLazy(...props: PropsFilter) {
    if (IS_REPORTER) lazyWebpackSearchHistory.push(["findByProps", props]);

    return proxyLazy(() => findByProps(...props));
}

/**
 * Find the first function that includes all the given code
 */
export function findByCode(...code: CodeFilter) {
    const res = find(filters.byCode(...code), { isIndirect: true });
    if (!res)
        handleModuleNotFound("findByCode", ...code);
    return res;
}

/**
 * Find the first function that includes all the given code, lazily
 */
export function findByCodeLazy(...code: CodeFilter) {
    if (IS_REPORTER) lazyWebpackSearchHistory.push(["findByCode", code]);

    return proxyLazy(() => findByCode(...code));
}

/**
 * Find a store by its displayName
 */
export function findStore(name: StoreNameFilter) {
    const res = Flux.Store.getAll
        ? Flux.Store.getAll().find(filters.byStoreName(name))
        : find(filters.byStoreName(name), { isIndirect: true });

    if (!res)
        handleModuleNotFound("findStore", name);
    return res;
}

/**
 * Find a store by its displayName, lazily
 */
export function findStoreLazy(name: StoreNameFilter) {
    if (IS_REPORTER) lazyWebpackSearchHistory.push(["findStore", [name]]);

    return proxyLazy(() => findStore(name));
}

/**
 * Finds the component which includes all the given code. Checks for plain components, memos and forwardRefs
 */
export function findComponentByCode(...code: CodeFilter) {
    const res = find(filters.componentByCode(...code), { isIndirect: true });
    if (!res)
        handleModuleNotFound("findComponentByCode", ...code);
    return res;
}

/**
 * Finds the first component that matches the filter, lazily.
 */
export function findComponentLazy<T extends object = any>(filter: FilterFn) {
    if (IS_REPORTER) lazyWebpackSearchHistory.push(["findComponent", [filter]]);


    return LazyComponent<T>(() => {
        const res = find(filter, { isIndirect: true });
        if (!res)
            handleModuleNotFound("findComponent", filter);
        return res;
    });
}

/**
 * Finds the first component that includes all the given code, lazily
 */
export function findComponentByCodeLazy<T extends object = any>(...code: CodeFilter) {
    if (IS_REPORTER) lazyWebpackSearchHistory.push(["findComponentByCode", code]);

    return LazyComponent<T>(() => {
        const res = find(filters.componentByCode(...code), { isIndirect: true });
        if (!res)
            handleModuleNotFound("findComponentByCode", ...code);
        return res;
    });
}

/**
 * Finds the first component that is exported by the first prop name, lazily
 */
export function findExportedComponentLazy<T extends object = any>(...props: PropsFilter) {
    if (IS_REPORTER) lazyWebpackSearchHistory.push(["findExportedComponent", props]);

    return LazyComponent<T>(() => {
        const res = find(filters.byProps(...props), { isIndirect: true });
        if (!res)
            handleModuleNotFound("findExportedComponent", ...props);
        return res[props[0]];
    });
}

function getAllPropertyNames(object: Object, includeNonEnumerable: boolean) {
    const names = new Set<PropertyKey>();

    const getKeys = includeNonEnumerable ? Object.getOwnPropertyNames : Object.keys;
    do {
        getKeys(object).forEach(name => names.add(name));
        object = Object.getPrototypeOf(object);
    } while (object != null);

    return names;
}

/**
 * Finds a mangled module by the provided code "code" (must be unique and can be anywhere in the module)
 * then maps it into an easily usable module via the specified mappers.
 *
 * @param code The code to look for
 * @param mappers Mappers to create the non mangled exports
 * @param includeBlacklistedExports Whether to include blacklisted exports in the search.
 *                                  These exports are dangerous. Accessing properties on them may throw errors
 *                                  or always return values (so a byProps filter will always return true)
 * @returns Unmangled exports as specified in mappers
 *
 * @example mapMangledModule("headerIdIsManaged:", {
 *             openModal: filters.byCode("headerIdIsManaged:"),
 *             closeModal: filters.byCode("key==")
 *          })
 */
export const mapMangledModule = traceFunction("mapMangledModule", function mapMangledModule<S extends string>(code: string | RegExp | CodeFilter, mappers: Record<S, FilterFn>, includeBlacklistedExports = false): Record<S, any> {
    const exports = {} as Record<S, any>;

    const id = findModuleId(...Array.isArray(code) ? code : [code]);
    if (id === null)
        return exports;

    const mod = wreq(id as any);
    const keys = getAllPropertyNames(mod, includeBlacklistedExports);
    outer:
    for (const key of keys) {
        const member = mod[key];
        for (const newName in mappers) {
            // if the current mapper matches this module
            if (mappers[newName](member)) {
                exports[newName] = member;
                continue outer;
            }
        }
    }
    return exports;
});

/**
 * lazy mapMangledModule
  * @see {@link mapMangledModule}
 */
export function mapMangledModuleLazy<S extends string>(code: string | RegExp | CodeFilter, mappers: Record<S, FilterFn>, includeBlacklistedExports = false): Record<S, any> {
    if (IS_REPORTER) lazyWebpackSearchHistory.push(["mapMangledModule", [code, mappers, includeBlacklistedExports]]);

    return proxyLazy(() => mapMangledModule(code, mappers, includeBlacklistedExports));
}

export const DefaultExtractAndLoadChunksRegex = /(?:(?:Promise\.all\(\[)?(\i\.e\("?[^)]+?"?\)[^\]]*?)(?:\]\))?|Promise\.resolve\(\))\.then\(\i\.bind\(\i,"?([^)]+?)"?\)\)/;
export const ChunkIdsRegex = /\("([^"]+?)"\)/g;

/**
 * Extract and load chunks using their entry point
 * @param code An array of all the code the module factory containing the lazy chunk loading must include
 * @param matcher A RegExp that returns the chunk ids array as the first capture group and the entry point id as the second. Defaults to a matcher that captures the first lazy chunk loading found in the module factory
 * @returns A promise that resolves with a boolean whether the chunks were loaded
 */
export async function extractAndLoadChunks(code: CodeFilter, matcher = DefaultExtractAndLoadChunksRegex) {
    const module = findModuleFactory(...code);
    if (!module) {
        const err = new Error("extractAndLoadChunks: Couldn't find module factory");
        logger.warn(err, "Code:", code, "Matcher:", matcher);

        // Strict behaviour in DevBuilds to fail early and make sure the issue is found
        if (IS_DEV && !devToolsOpen)
            throw err;

        return false;
    }

    const match = String(module).match(canonicalizeMatch(matcher));
    if (!match) {
        const err = new Error("extractAndLoadChunks: Couldn't find chunk loading in module factory code");
        logger.warn(err, "Code:", code, "Matcher:", matcher);

        // Strict behaviour in DevBuilds to fail early and make sure the issue is found
        if (IS_DEV && !devToolsOpen)
            throw err;

        return false;
    }

    const [, rawChunkIds, entryPointId] = match;

    if (entryPointId == null) {
        const err = new Error("extractAndLoadChunks: Matcher didn't return a capturing group with the chunk ids array or the entry point id");
        logger.warn(err, "Code:", code, "Matcher:", matcher);

        // Strict behaviour in DevBuilds to fail early and make sure the issue is found
        if (IS_DEV && !devToolsOpen)
            throw err;

        return false;
    }

    const numEntryPoint = Number(entryPointId);
    const entryPoint = Number.isNaN(numEntryPoint) ? entryPointId : numEntryPoint;

    if (rawChunkIds) {
        const chunkIds = Array.from(rawChunkIds.matchAll(ChunkIdsRegex)).map(m => {
            const numChunkId = Number(m[1]);
            return Number.isNaN(numChunkId) ? m[1] : numChunkId;
        });

        await Promise.all(chunkIds.map(id => wreq.e(id)));
    }

    if (wreq.m[entryPoint] == null) {
        const err = new Error("extractAndLoadChunks: Entry point is not loaded in the module factories, perhaps one of the chunks failed to load");
        logger.warn(err, "Code:", code, "Matcher:", matcher);

        // Strict behaviour in DevBuilds to fail early and make sure the issue is found
        if (IS_DEV && !devToolsOpen)
            throw err;

        return false;
    }

    wreq(entryPoint);
    return true;
}

/**
 * This is just a wrapper around {@link extractAndLoadChunks} to make our reporter test for your webpack finds.
 *
 * Extract and load chunks using their entry point
 * @param code An array of all the code the module factory containing the lazy chunk loading must include
 * @param matcher A RegExp that returns the chunk ids array as the first capture group and the entry point id as the second. Defaults to a matcher that captures the first lazy chunk loading found in the module factory
 * @returns A function that returns a promise that resolves with a boolean whether the chunks were loaded, on first call
 */
export function extractAndLoadChunksLazy(code: CodeFilter, matcher = DefaultExtractAndLoadChunksRegex) {
    if (IS_REPORTER) lazyWebpackSearchHistory.push(["extractAndLoadChunks", [code, matcher]]);

    return makeLazy(() => extractAndLoadChunks(code, matcher));
}

/**
 * Wait for a module that matches the provided filter to be registered,
 * then call the callback with the module as the first argument
 */
export function waitFor(filter: string | PropsFilter | FilterFn, callback: CallbackFn, { isIndirect = false }: { isIndirect?: boolean; } = {}) {
    if (IS_REPORTER && !isIndirect) lazyWebpackSearchHistory.push(["waitFor", Array.isArray(filter) ? filter : [filter]]);

    if (typeof filter === "string")
        filter = filters.byProps(filter);
    else if (Array.isArray(filter))
        filter = filters.byProps(...filter);
    else if (typeof filter !== "function")
        throw new Error("filter must be a string, string[] or function, got " + typeof filter);

    if (cache != null) {
        const [existing, id] = find(filter, { isIndirect: true, isWaitFor: true });
        if (existing) return void callback(existing, id);
    }

    waitForSubscriptions.set(filter, callback);
}

/**
 * Search modules by keyword. This searches the factory methods,
 * meaning you can search all sorts of things, displayName, methodName, strings somewhere in the code, etc
 * @param code One or more strings or regexes
 * @returns Mapping of found modules
 */
export function search(...code: CodeFilter) {
    code = code.map(canonicalizeMatch);

    const results = {} as Record<number, Function>;
    const factories = wreq.m;

    for (const id in factories) {
        const factory = factories[id];

        if (stringMatches(factory.toString(), code))
            results[id] = factory;
    }

    return results;
}

/**
 * Extract a specific module by id into its own Source File. This has no effect on
 * the code, it is only useful to be able to look at a specific module without having
 * to view a massive file. extract then returns the extracted module so you can jump to it.
 * As mentioned above, note that this extracted module is not actually used,
 * so putting breakpoints or similar will have no effect.
 * @param id The id of the module to extract
 */
export function extract(id: string | number) {
    const mod = wreq.m[id] as Function;
    if (!mod) return null;

    const code = `
// [EXTRACTED] WebpackModule${id}
// WARNING: This module was extracted to be more easily readable.
//          This module is NOT ACTUALLY USED! This means putting breakpoints will have NO EFFECT!!

0,${mod.toString()}
//# sourceURL=ExtractedWebpackModule${id}
`;
    const extracted = (0, eval)(code);
    return extracted as Function;
}<|MERGE_RESOLUTION|>--- conflicted
+++ resolved
@@ -22,12 +22,8 @@
 import { canonicalizeMatch } from "@utils/patches";
 
 import { traceFunction } from "../debug/Tracer";
-<<<<<<< HEAD
-import { AnyModuleFactory, ModuleExports, WebpackRequire } from "./wreq";
-=======
 import { Flux } from "./common";
 import { AnyModuleFactory, AnyWebpackRequire, ModuleExports, WebpackRequire } from "./wreq";
->>>>>>> 3f8b1f7b
 
 const logger = new Logger("Webpack");
 
@@ -95,26 +91,13 @@
 };
 
 export type CallbackFn = (module: ModuleExports, id: PropertyKey) => void;
-<<<<<<< HEAD
-export type FactoryListernFn = (factory: AnyModuleFactory) => void;
-=======
 export type FactoryListernFn = (factory: AnyModuleFactory, moduleId: PropertyKey) => void;
->>>>>>> 3f8b1f7b
 
 export const waitForSubscriptions = new Map<FilterFn, CallbackFn>();
 export const moduleListeners = new Set<CallbackFn>();
 export const factoryListeners = new Set<FactoryListernFn>();
-<<<<<<< HEAD
 
 export function _initWebpack(webpackRequire: WebpackRequire) {
-    if (webpackRequire.c == null) {
-        return;
-    }
-
-=======
-
-export function _initWebpack(webpackRequire: WebpackRequire) {
->>>>>>> 3f8b1f7b
     wreq = webpackRequire;
     cache = webpackRequire.c;
 
