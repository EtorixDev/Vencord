/*
 * Vencord, a modification for Discord's desktop app
 * Copyright (c) 2023 Vendicated and contributors
 *
 * This program is free software: you can redistribute it and/or modify
 * it under the terms of the GNU General Public License as published by
 * the Free Software Foundation, either version 3 of the License, or
 * (at your option) any later version.
 *
 * This program is distributed in the hope that it will be useful,
 * but WITHOUT ANY WARRANTY; without even the implied warranty of
 * MERCHANTABILITY or FITNESS FOR A PARTICULAR PURPOSE.  See the
 * GNU General Public License for more details.
 *
 * You should have received a copy of the GNU General Public License
 * along with this program.  If not, see <https://www.gnu.org/licenses/>.
*/

import type { Channel } from "discord-types/general";

<<<<<<< HEAD
import { _resolveReady, filters, findByCodeLazy, findByProps, findByPropsLazy, findLazy, proxyLazyWebpack, waitFor } from "../webpack";
=======
// eslint-disable-next-line path-alias/no-relative
import { _resolveReady, filters, findByCodeLazy, findByPropsLazy, findLazy, mapMangledModuleLazy, waitFor } from "../webpack";
>>>>>>> d6f12094
import type * as t from "./types/utils";

export let FluxDispatcher: t.FluxDispatcher;
waitFor(["dispatch", "subscribe"], m => {
    FluxDispatcher = m;
    // Non import call to avoid circular dependency
    Vencord.Plugins.subscribeAllPluginsFluxEvents(m);

    const cb = () => {
        m.unsubscribe("CONNECTION_OPEN", cb);
        _resolveReady();
    };
    m.subscribe("CONNECTION_OPEN", cb);
});

export let ComponentDispatch;
waitFor(["dispatchToLastSubscribed"], m => ComponentDispatch = m);

export const Constants: t.Constants = mapMangledModuleLazy('ME:"/users/@me"', {
    Endpoints: filters.byProps("USER", "ME"),
    UserFlags: filters.byProps("STAFF", "SPAMMER")
});

export const RestAPI: t.RestAPI = findLazy(m => typeof m === "object" && m.del && m.put);
export const moment: typeof import("moment") = findByPropsLazy("parseTwoDigitYear");

export const hljs: typeof import("highlight.js") = findByPropsLazy("highlight", "registerLanguage");

export const lodash: typeof import("lodash") = findByPropsLazy("debounce", "cloneDeep");

export const i18n: t.i18n = findLazy(m => m.Messages?.["en-US"]);

export let SnowflakeUtils: t.SnowflakeUtils;
waitFor(["fromTimestamp", "extractTimestamp"], m => SnowflakeUtils = m);

export let Parser: t.Parser;
waitFor("parseTopic", m => Parser = m);
export let Alerts: t.Alerts;
waitFor(["show", "close"], m => Alerts = m);

const ToastType = {
    MESSAGE: 0,
    SUCCESS: 1,
    FAILURE: 2,
    CUSTOM: 3
};
const ToastPosition = {
    TOP: 0,
    BOTTOM: 1
};

export const Toasts = {
    Type: ToastType,
    Position: ToastPosition,
    // what's less likely than getting 0 from Math.random()? Getting it twice in a row
    genId: () => (Math.random() || Math.random()).toString(36).slice(2),

    // hack to merge with the following interface, dunno if there's a better way
    ...{} as {
        show(data: {
            message: string,
            id: string,
            /**
             * Toasts.Type
             */
            type: number,
            options?: {
                /**
                 * Toasts.Position
                 */
                position?: number;
                component?: React.ReactNode,
                duration?: number;
            };
        }): void;
        pop(): void;
    }
};

// This is the same module but this is easier
waitFor("showToast", m => {
    Toasts.show = m.showToast;
    Toasts.pop = m.popToast;
});

/**
 * Show a simple toast. If you need more options, use Toasts.show manually
 */
export function showToast(message: string, type = ToastType.MESSAGE) {
    Toasts.show({
        id: Toasts.genId(),
        message,
        type
    });
}

export const UserUtils = {
    getUser: findByCodeLazy(".USER(")
};

export const UploadManager = findByPropsLazy("clearAll", "addFile");
export const UploadHandler = {
    promptToUpload: findByCodeLazy(".ATTACHMENT_TOO_MANY_ERROR_TITLE,") as (files: File[], channel: Channel, draftType: Number) => void
};

export const ApplicationAssetUtils = findByPropsLazy("fetchAssetIds", "getAssetImage") as {
    fetchAssetIds: (applicationId: string, e: string[]) => Promise<string[]>;
};

export const Clipboard: t.Clipboard = mapMangledModuleLazy('queryCommandEnabled("copy")', {
    copy: filters.byCode(".copy("),
    SUPPORTS_COPY: e => typeof e === "boolean"
});

export const NavigationRouter: t.NavigationRouter = mapMangledModuleLazy("Transitioning to ", {
    transitionTo: filters.byCode("transitionTo -"),
    transitionToGuild: filters.byCode("transitionToGuild -"),
    back: filters.byCode("goBack()"),
    forward: filters.byCode("goForward()"),
});

export let SettingsRouter: any;
waitFor(["open", "saveAccountChanges"], m => SettingsRouter = m);

export const PermissionsBits: t.PermissionsBits = findLazy(m => typeof m.ADMINISTRATOR === "bigint");

export const zustandCreate = findByCodeLazy("will be removed in v4");

export const zustandPersist = findByCodeLazy("[zustand persist middleware]");

export const MessageActions = findByPropsLazy("editMessage", "sendMessage");
export const MessageCache = findByPropsLazy("clearCache", "_channelMessages");
export const UserProfileActions = findByPropsLazy("openUserProfileModal", "closeUserProfileModal");
export const InviteActions = findByPropsLazy("resolveInvite");

export const IconUtils: t.IconUtils = findByPropsLazy("getGuildBannerURL", "getUserAvatarURL");<|MERGE_RESOLUTION|>--- conflicted
+++ resolved
@@ -18,12 +18,7 @@
 
 import type { Channel } from "discord-types/general";
 
-<<<<<<< HEAD
-import { _resolveReady, filters, findByCodeLazy, findByProps, findByPropsLazy, findLazy, proxyLazyWebpack, waitFor } from "../webpack";
-=======
-// eslint-disable-next-line path-alias/no-relative
 import { _resolveReady, filters, findByCodeLazy, findByPropsLazy, findLazy, mapMangledModuleLazy, waitFor } from "../webpack";
->>>>>>> d6f12094
 import type * as t from "./types/utils";
 
 export let FluxDispatcher: t.FluxDispatcher;
