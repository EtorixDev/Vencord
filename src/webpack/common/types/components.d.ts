--- conflicted
+++ resolved
@@ -507,17 +507,15 @@
     containerRef: RefObject<HTMLElement>;
 }>>;
 
-<<<<<<< HEAD
 export type Dots = ComponentType<PropsWithChildren<{
     dotRadius: number;
     themed?: boolean;
     className?: string;
 }>>;
-=======
+
 export type Icon = ComponentType<JSX.IntrinsicElements["svg"] & {
     size?: string;
     colorClass?: string;
 } & Record<string, any>>;
 
-export type Icons = Record<IconNames, Icon>;
->>>>>>> 8afd79dd
+export type Icons = Record<IconNames, Icon>;