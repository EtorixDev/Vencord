/*
 * Vencord, a modification for Discord's desktop app
 * Copyright (c) 2023 Vendicated and contributors
 *
 * This program is free software: you can redistribute it and/or modify
 * it under the terms of the GNU General Public License as published by
 * the Free Software Foundation, either version 3 of the License, or
 * (at your option) any later version.
 *
 * This program is distributed in the hope that it will be useful,
 * but WITHOUT ANY WARRANTY; without even the implied warranty of
 * MERCHANTABILITY or FITNESS FOR A PARTICULAR PURPOSE.  See the
 * GNU General Public License for more details.
 *
 * You should have received a copy of the GNU General Public License
 * along with this program.  If not, see <https://www.gnu.org/licenses/>.
*/

import { findByCodeLazy, findByPropsLazy, waitFor } from "@webpack";
import type * as Stores from "discord-types/stores";

import { waitForStore } from "./internal";
import * as t from "./types/stores";

export const Flux: t.Flux = findByPropsLazy("connectStores");

export type GenericStore = t.FluxStore & Record<string, any>;

export const DraftType = findByPropsLazy("ChannelMessage", "SlashCommand");

export let MessageStore: Omit<Stores.MessageStore, "getMessages"> & GenericStore & {
    getMessages(chanId: string): any;
};

// TODO: The correct name for this is ChannelActionCreators and it has already been exported again from utils. Remove this export once enough time has passed
export const PrivateChannelsStore = findByPropsLazy("openPrivateChannel");
export let PermissionStore: GenericStore;
export let GuildChannelStore: GenericStore;
export let ReadStateStore: GenericStore;
export let PresenceStore: GenericStore;
export let VoiceStateStore: GenericStore;

export let GuildStore: t.GuildStore;
export let GuildRoleStore: t.GuildRoleStore;
<<<<<<< HEAD
=======
export let GuildMemberStore: Stores.GuildMemberStore & t.FluxStore;
>>>>>>> 468b290d
export let UserStore: Stores.UserStore & t.FluxStore;
export let UserProfileStore: GenericStore;
export let SelectedChannelStore: Stores.SelectedChannelStore & t.FluxStore;
export let SelectedGuildStore: t.FluxStore & Record<string, any>;
export let ChannelStore: Stores.ChannelStore & t.FluxStore;
<<<<<<< HEAD
export let TypingStore: GenericStore;
export let GuildMemberStore: Stores.GuildMemberStore & t.FluxStore;
=======
>>>>>>> 468b290d
export let RelationshipStore: t.RelationshipStore;

export let EmojiStore: t.EmojiStore;
export let StickerStore: t.StickerStore;
export let ThemeStore: t.ThemeStore;
export let WindowStore: t.WindowStore;
export let DraftStore: t.DraftStore;

/**
 * React hook that returns stateful data for one or more stores
 * You might need a custom comparator (4th argument) if your store data is an object
 * @param stores The stores to listen to
 * @param mapper A function that returns the data you need
 * @param dependencies An array of reactive values which the hook depends on. Use this if your mapper or equality function depends on the value of another hook
 * @param isEqual A custom comparator for the data returned by mapper
 *
 * @example const user = useStateFromStores([UserStore], () => UserStore.getCurrentUser(), null, (old, current) => old.id === current.id);
 */
export const useStateFromStores: t.useStateFromStores = findByCodeLazy("useStateFromStores");

waitForStore("DraftStore", s => DraftStore = s);
waitForStore("UserStore", s => UserStore = s);
waitForStore("UserProfileStore", m => UserProfileStore = m);
waitForStore("ChannelStore", m => ChannelStore = m);
waitForStore("SelectedChannelStore", m => SelectedChannelStore = m);
waitForStore("SelectedGuildStore", m => SelectedGuildStore = m);
waitForStore("GuildStore", m => GuildStore = m);
waitForStore("GuildRoleStore", m => GuildRoleStore = m);
waitForStore("GuildMemberStore", m => GuildMemberStore = m);
waitForStore("RelationshipStore", m => RelationshipStore = m);
waitForStore("PermissionStore", m => PermissionStore = m);
waitForStore("PresenceStore", m => PresenceStore = m);
waitForStore("ReadStateStore", m => ReadStateStore = m);
waitForStore("GuildChannelStore", m => GuildChannelStore = m);
waitForStore("MessageStore", m => MessageStore = m);
waitForStore("WindowStore", m => WindowStore = m);
waitForStore("EmojiStore", m => EmojiStore = m);
waitForStore("StickersStore", m => StickerStore = m);
waitForStore("TypingStore", m => TypingStore = m);
waitForStore("ThemeStore", m => {
    ThemeStore = m;
    // Importing this directly can easily cause circular imports. For this reason, use a non import access here.
    Vencord.QuickCss.initQuickCssThemeStore();
});
<<<<<<< HEAD
waitForStore("VoiceStateStore", m => VoiceStateStore = m);
=======

// GuildRoleStore is new, this code is for stable + canary compatibility
// TODO: Change to waitForStore once GuildRoleStore is on stable
waitFor(["getRole", "getRoles"], m => GuildRoleStore = m);
>>>>>>> 468b290d
<|MERGE_RESOLUTION|>--- conflicted
+++ resolved
@@ -42,21 +42,14 @@
 
 export let GuildStore: t.GuildStore;
 export let GuildRoleStore: t.GuildRoleStore;
-<<<<<<< HEAD
-=======
 export let GuildMemberStore: Stores.GuildMemberStore & t.FluxStore;
->>>>>>> 468b290d
 export let UserStore: Stores.UserStore & t.FluxStore;
 export let UserProfileStore: GenericStore;
 export let SelectedChannelStore: Stores.SelectedChannelStore & t.FluxStore;
 export let SelectedGuildStore: t.FluxStore & Record<string, any>;
 export let ChannelStore: Stores.ChannelStore & t.FluxStore;
-<<<<<<< HEAD
+export let RelationshipStore: t.RelationshipStore;
 export let TypingStore: GenericStore;
-export let GuildMemberStore: Stores.GuildMemberStore & t.FluxStore;
-=======
->>>>>>> 468b290d
-export let RelationshipStore: t.RelationshipStore;
 
 export let EmojiStore: t.EmojiStore;
 export let StickerStore: t.StickerStore;
@@ -100,11 +93,8 @@
     // Importing this directly can easily cause circular imports. For this reason, use a non import access here.
     Vencord.QuickCss.initQuickCssThemeStore();
 });
-<<<<<<< HEAD
 waitForStore("VoiceStateStore", m => VoiceStateStore = m);
-=======
 
 // GuildRoleStore is new, this code is for stable + canary compatibility
 // TODO: Change to waitForStore once GuildRoleStore is on stable
-waitFor(["getRole", "getRoles"], m => GuildRoleStore = m);
->>>>>>> 468b290d
+waitFor(["getRole", "getRoles"], m => GuildRoleStore = m);