--- conflicted
+++ resolved
@@ -63,17 +63,10 @@
     height: fit-content;
     display: flex;
     flex-direction: column;
-<<<<<<< HEAD
     background-color: var(--background-secondary-alt) !important;
     transition: 0.1s ease-out;
     transition-property: box-shadow, transform, background, opacity;
-}
-
-.vc-plugins-info-card div {
-    line-height: 32px;
-=======
     gap: 0.25em;
->>>>>>> 6cccb54f
 }
 
 .vc-plugins-restart-card {
