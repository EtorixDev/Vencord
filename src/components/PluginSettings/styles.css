/*
 * Vencord, a modification for Discord's desktop app
 * Copyright (c) 2022 Vendicated and contributors
 *
 * This program is free software: you can redistribute it and/or modify
 * it under the terms of the GNU General Public License as published by
 * the Free Software Foundation, either version 3 of the License, or
 * (at your option) any later version.
 *
 * This program is distributed in the hope that it will be useful,
 * but WITHOUT ANY WARRANTY; without even the implied warranty of
 * MERCHANTABILITY or FITNESS FOR A PARTICULAR PURPOSE.  See the
 * GNU General Public License for more details.
 *
 * You should have received a copy of the GNU General Public License
 * along with this program.  If not, see <https://www.gnu.org/licenses/>.
*/

.vc-plugins-grid {
    margin-top: 16px;
    display: grid;
    grid-gap: 16px;
    grid-template-columns: repeat(auto-fill, minmax(250px, 1fr));
}

.vc-plugins-info-button {
    height: 24px;
    width: 24px;
    padding: 0;
    background: transparent;
    margin-right: 8px;
}

.vc-plugins-settings-button:hover {
    color: var(--interactive-hover);
}

.vc-plugins-filter-controls {
    display: grid;
    height: 40px;
    gap: 10px;
    grid-template-columns: 1fr 150px;
}

.vc-plugins-badge {
    padding: 0 6px;
    font-family: var(--font-display);
    font-weight: 500;
    border-radius: 8px;
    height: 16px;
    font-size: 12px;
    line-height: 16px;
    color: var(--white-500);
    text-align: center;
}

.vc-plugins-dep-name {
    margin: 0 auto;
}

.vc-plugins-info-card {
    padding: 1em;
    height: fit-content;
    display: flex;
    flex-direction: column;
    background-color: var(--background-secondary-alt) !important;
    transition: 0.1s ease-out;
    transition-property: box-shadow, transform, background, opacity;
}

.vc-plugins-info-card div {
    line-height: 32px;
}

.vc-plugins-restart-card {
    padding: 1em;
    background: var(--info-warning-background);
    border: 1px solid var(--info-warning-foreground);
    color: var(--info-warning-text);
}

.vc-plugins-restart-card button {
    margin-top: 0.5em;
    background: var(--info-warning-foreground) !important;
}

.vc-plugins-info-button svg:not(:hover, :focus) {
    color: var(--text-muted);
}

.vc-plugin-stats {
    background-color: var(--background-secondary-alt);
    border-radius: 8px;
    padding: 12px;
    box-sizing: border-box;
    width: 100%;
    display: flex;
    flex-direction: column;
    justify-content: space-evenly;
    transition: 0.1s ease-out;
    transition-property: box-shadow, transform, background, opacity;
}

.vc-plugins-info-card:hover,
.vc-plugin-stats:hover {
    background-color: var(--background-tertiary) !important;
    transform: translateY(-1px);
    box-shadow: var(--elevation-high);
}

.vc-plugin-stats-card-container {
    display: flex;
    justify-content: space-between;
    align-items: center;
}

.vc-plugin-stats-card-section {
    text-align: center;
    flex: 1;
}

.vc-plugin-stats-card-divider {
    border-left: 1px solid #ccc;
    height: 100%;
    margin: 0 10px;
}

<<<<<<< HEAD
/* disable all modal */

.button-danger-background {
    background-color: var(--button-danger-background) !important;
    margin: 20px 0;
}

.button-danger-background-no-margin {
    background-color: var(--button-danger-background) !important;
    color: var(--header-primary);
}

.button-danger-background:hover {
    background-color: var(--button-danger-background-hover);
}

.alert-body {
    text-align: center;
}

.alert-body img {
    width: 60%;
    height: auto;
    display: block;
    margin: auto auto 10px;
    border-radius: 8px;
}

.alert-body p.warning-text {
    font-size: 1.2rem;
    color: var(--text-danger);
    font-weight: bold;
}

.alert-body p {
    font-size: 1rem;
}

.alert-body span {
    text-decoration: underline;
}

.disable-warning {
    font-size: 0.8rem;
    background-color: transparent !important;
    color: var(--text-danger) !important;
    cursor: pointer;
    margin: 0 auto;
    width: fit-content;
    text-decoration: underline;
    transition: color 0.2s ease;
}

.disable-warning:hover {
    color: var(--text-danger);
    background-color: transparent;
    opacity: 0.8;
}

.disable-warning:active {
    background-color: transparent;
=======
/* Shared styles for warning modal and disable all modal */

.vc-text-selectable {
    user-select: none;
}

.vc-warning-info {
    gap: 15px;
    display: flex;
    flex-direction: column;
    user-select: none;
}

.vc-warning-info img {
    width: 70%;
    height: auto;
    display: block;
    margin: auto auto 10px;
}

.vc-warning-info strong {
    font-weight: bold;
}

.text-danger {
    color: var(--text-danger);
    font-size: 1.2rem;
    font-weight: bold;
}

.text-normal {
    color: var(--text-normal);
    font-size: 1.2rem;
}

.text-normal.margin-bottom {
    margin-bottom: 10px;
}

.button-danger-background {
    background-color: var(--background-color) !important;
    border-style: solid;
    border-width: .1rem;
    border-color: var(--button-outline-danger-border) !important;
}

.button-danger-background.top-margin {
    margin-top: 10px;
}

.button-danger-background:hover {
    background-color: var(--button-outline-danger-background-hover) !important;
    border-style: solid;
    border-width: .1rem;
    border-color: var(--button-outline-danger-border) !important;
}

.button-danger-background-no-margin {
    background-color: var(--button-danger-background) !important;
    color: var(--header-primary);
}

.button-danger-background-no-margin:hover {
    background-color: var(--button-danger-background-hover) !important;
    filter: saturate(75%);
}

.vc-modal-close-button {
    margin-left: auto !important;
}

.modal-footer {
    display: flex;
    flex-direction: column;
    width: 100%;
    box-sizing: border-box;
}

.modal-footer .button-container {
    display: flex !important;
    justify-content: space-between;
    align-items: center;
    width: 100%;
}

.button-group {
    display: flex !important;
    gap: 10px;
    align-items: center;
    justify-content: end !important;
}

/* Specific to disable all modal */

.warning-text {
    color: var(--text-danger);
    font-size: 1.2rem;
}

.warning-text span {
    font-weight: bold;
    text-decoration: underline;
}

.disable-all-button {
    color: var(--header-primary);
    width: 150px;
    margin-left: auto;
    margin-right: 4.5px !important;
>>>>>>> 427f4317
}<|MERGE_RESOLUTION|>--- conflicted
+++ resolved
@@ -125,69 +125,6 @@
     margin: 0 10px;
 }
 
-<<<<<<< HEAD
-/* disable all modal */
-
-.button-danger-background {
-    background-color: var(--button-danger-background) !important;
-    margin: 20px 0;
-}
-
-.button-danger-background-no-margin {
-    background-color: var(--button-danger-background) !important;
-    color: var(--header-primary);
-}
-
-.button-danger-background:hover {
-    background-color: var(--button-danger-background-hover);
-}
-
-.alert-body {
-    text-align: center;
-}
-
-.alert-body img {
-    width: 60%;
-    height: auto;
-    display: block;
-    margin: auto auto 10px;
-    border-radius: 8px;
-}
-
-.alert-body p.warning-text {
-    font-size: 1.2rem;
-    color: var(--text-danger);
-    font-weight: bold;
-}
-
-.alert-body p {
-    font-size: 1rem;
-}
-
-.alert-body span {
-    text-decoration: underline;
-}
-
-.disable-warning {
-    font-size: 0.8rem;
-    background-color: transparent !important;
-    color: var(--text-danger) !important;
-    cursor: pointer;
-    margin: 0 auto;
-    width: fit-content;
-    text-decoration: underline;
-    transition: color 0.2s ease;
-}
-
-.disable-warning:hover {
-    color: var(--text-danger);
-    background-color: transparent;
-    opacity: 0.8;
-}
-
-.disable-warning:active {
-    background-color: transparent;
-=======
 /* Shared styles for warning modal and disable all modal */
 
 .vc-text-selectable {
@@ -297,5 +234,4 @@
     width: 150px;
     margin-left: auto;
     margin-right: 4.5px !important;
->>>>>>> 427f4317
 }