/*
 * Vencord, a modification for Discord's desktop app
 * Copyright (c) 2022 Vendicated and contributors
 *
 * This program is free software: you can redistribute it and/or modify
 * it under the terms of the GNU General Public License as published by
 * the Free Software Foundation, either version 3 of the License, or
 * (at your option) any later version.
 *
 * This program is distributed in the hope that it will be useful,
 * but WITHOUT ANY WARRANTY; without even the implied warranty of
 * MERCHANTABILITY or FITNESS FOR A PARTICULAR PURPOSE.  See the
 * GNU General Public License for more details.
 *
 * You should have received a copy of the GNU General Public License
 * along with this program.  If not, see <https://www.gnu.org/licenses/>.
*/

import "./styles.css";

import * as DataStore from "@api/DataStore";
import { showNotice } from "@api/Notices";
import { Settings, useSettings } from "@api/Settings";
import { classNameFactory } from "@api/Styles";
import { CogWheel, InfoIcon } from "@components/Icons";
import { openPluginModal } from "@components/PluginSettings/PluginModal";
import { AddonCard } from "@components/VencordSettings/AddonCard";
import { SettingsTab } from "@components/VencordSettings/shared";
import { ChangeList } from "@utils/ChangeList";
import { proxyLazy } from "@utils/lazy";
import { Logger } from "@utils/Logger";
import { Margins } from "@utils/margins";
import { classes, isObjectEmpty } from "@utils/misc";
import { ModalCloseButton, ModalContent, ModalFooter, ModalHeader, ModalRoot, ModalSize, openModal } from "@utils/modal";
import { useAwaiter } from "@utils/react";
import { Plugin } from "@utils/types";
import { findByPropsLazy } from "@webpack";
import { Alerts, Button, Card, Flex, Forms, lodash, Parser, React, Select, Text, TextInput, Toasts, Tooltip, useMemo } from "@webpack/common";
import { JSX } from "react";

import Plugins, { ExcludedPlugins, PluginMeta } from "~plugins";

import { StockPluginsCard, UserPluginsCard } from "./PluginStatCards";

// Avoid circular dependency
const { startDependenciesRecursive, startPlugin, stopPlugin } = proxyLazy(() => require("../../plugins"));

const cl = classNameFactory("vc-plugins-");
const logger = new Logger("PluginSettings", "#a6d189");

const InputStyles = findByPropsLazy("inputWrapper", "inputDefault", "error");
const ButtonClasses = findByPropsLazy("button", "disabled", "enabled");

function showErrorToast(message: string) {
    Toasts.show({
        message,
        type: Toasts.Type.FAILURE,
        id: Toasts.genId(),
        options: {
            position: Toasts.Position.BOTTOM
        }
    });
}

function ReloadRequiredCard({ required, enabledPlugins, openDisablePluginsModal, resetCheckAndDo }) {
    return (
        <Card className={cl("info-card", { "restart-card": required })}>
            {required ? (
                <>
                    <Forms.FormTitle tag="h5">Restart required!</Forms.FormTitle>
                    <Forms.FormText className={cl("dep-text")}>
                        Restart now to apply new plugins and their settings
                    </Forms.FormText>
<<<<<<< HEAD
                    <Button
                        className="vc-restart-button"
                        onClick={() => location.reload()}
                    >
=======
                    <Button onClick={() => location.reload()} className={cl("restart-button")}>
>>>>>>> 6cccb54f
                        Restart
                    </Button>
                </>
            ) : (
                <>
                    <Forms.FormTitle tag="h5">Plugin Management</Forms.FormTitle>
                    <Forms.FormText>Press the cog wheel or info icon to get more info on a plugin</Forms.FormText>
                    <Forms.FormText>Plugins with a cog wheel have settings you can modify!</Forms.FormText>
                </>
            )}
            {enabledPlugins.length > 0 && !required && (
                <Button
                    size={Button.Sizes.SMALL}
                    className="button-danger-background disable-all-button"
                    onClick={() => {
                        if (Settings.ignoreResetWarning) return resetCheckAndDo();

                        return openDisablePluginsModal(enabledPlugins, resetCheckAndDo);
                    }}
                >
                    Disable All Plugins
                </Button>
            )}
        </Card>
    );
}

interface PluginCardProps extends React.HTMLProps<HTMLDivElement> {
    plugin: Plugin;
    disabled: boolean;
    onRestartNeeded(name: string): void;
    isNew?: boolean;
}

export function PluginCard({ plugin, disabled, onRestartNeeded, onMouseEnter, onMouseLeave, isNew }: PluginCardProps) {
    const settings = Settings.plugins[plugin.name];

    const isEnabled = () => Vencord.Plugins.isPluginEnabled(plugin.name);

    function toggleEnabled() {
        const wasEnabled = isEnabled();

        // If we're enabling a plugin, make sure all deps are enabled recursively.
        if (!wasEnabled) {
            const { restartNeeded, failures } = startDependenciesRecursive(plugin);
            if (failures.length) {
                logger.error(`Failed to start dependencies for ${plugin.name}: ${failures.join(", ")}`);
                showNotice("Failed to start dependencies: " + failures.join(", "), "Close", () => null);
                return;
            } else if (restartNeeded) {
                // If any dependencies have patches, don't start the plugin yet.
                settings.enabled = true;
                onRestartNeeded(plugin.name);
                return;
            }
        }

        // if the plugin has patches, dont use stopPlugin/startPlugin. Wait for restart to apply changes.
        if (plugin.patches?.length) {
            settings.enabled = !wasEnabled;
            onRestartNeeded(plugin.name);
            return;
        }

        // If the plugin is enabled, but hasn't been started, then we can just toggle it off.
        if (wasEnabled && !plugin.started) {
            settings.enabled = !wasEnabled;
            return;
        }

        const result = wasEnabled ? stopPlugin(plugin) : startPlugin(plugin);

        if (!result) {
            settings.enabled = false;

            const msg = `Error while ${wasEnabled ? "stopping" : "starting"} plugin ${plugin.name}`;
            logger.error(msg);
            showErrorToast(msg);
            return;
        }

        settings.enabled = !wasEnabled;
    }

    return (
        <AddonCard
            name={plugin.name}
            description={plugin.description}
            isNew={isNew}
            enabled={isEnabled()}
            setEnabled={toggleEnabled}
            disabled={disabled}
            onMouseEnter={onMouseEnter}
            onMouseLeave={onMouseLeave}
            infoButton={
                <button
                    role="switch"
                    onClick={() => openPluginModal(plugin, onRestartNeeded)}
                    className={classes(ButtonClasses.button, cl("info-button"))}
                >
                    {plugin.options && !isObjectEmpty(plugin.options)
                        ? <CogWheel className={cl("info-icon")} />
                        : <InfoIcon className={cl("info-icon")} />}
                </button>
            }
        />
    );
}

const enum SearchStatus {
    ALL,
    ENABLED,
    DISABLED,
    NEW
}

function ExcludedPluginsList({ search }: { search: string; }) {
    const matchingExcludedPlugins = Object.entries(ExcludedPlugins)
        .filter(([name]) => name.toLowerCase().includes(search));

    const ExcludedReasons: Record<"web" | "discordDesktop" | "vencordDesktop" | "equicordDesktop" | "desktop" | "dev", string> = {
        desktop: "Discord Desktop app or Vesktop",
        discordDesktop: "Discord Desktop app",
        vencordDesktop: "Vesktop app & Equibop app",
        equicordDesktop: "Vesktop app & Equibop app",
        web: "Vesktop & Equibop apps as well as the Web version of Discord",
        dev: "Developer version of Equicord"
    };

    return (
        <Text variant="text-md/normal" className={Margins.top16}>
            {matchingExcludedPlugins.length
                ? <>
                    <Forms.FormText>Are you looking for:</Forms.FormText>
                    <ul>
                        {matchingExcludedPlugins.map(([name, reason]) => (
                            <li key={name}>
                                <b>{name}</b>: Only available on the {ExcludedReasons[reason]}
                            </li>
                        ))}
                    </ul>
                </>
                : "No plugins meet the search criteria."
            }
        </Text>
    );
}

export default function PluginSettings() {
    const settings = useSettings();
    const changes = React.useMemo(() => new ChangeList<string>(), []);

    React.useEffect(() => {
        return () => void (changes.hasChanges && Alerts.show({
            title: "Restart required",
            body: (
                <>
                    <p>The following plugins require a restart:</p>
                    <div>{changes.map((s, i) => (
                        <>
                            {i > 0 && ", "}
                            {Parser.parse("`" + s + "`")}
                        </>
                    ))}</div>
                </>
            ),
            confirmText: "Restart now",
            cancelText: "Later!",
            onConfirm: () => location.reload()
        }));
    }, []);

    const depMap = React.useMemo(() => {
        const o = {} as Record<string, string[]>;
        for (const plugin in Plugins) {
            const deps = Plugins[plugin].dependencies;
            if (deps) {
                for (const dep of deps) {
                    o[dep] ??= [];
                    o[dep].push(plugin);
                }
            }
        }
        return o;
    }, []);

    const sortedPlugins = useMemo(() => Object.values(Plugins)
        .sort((a, b) => a.name.localeCompare(b.name)), []);

    const [searchValue, setSearchValue] = React.useState({ value: "", status: SearchStatus.ALL });

    const search = searchValue.value.toLowerCase();
    const onSearch = (query: string) => setSearchValue(prev => ({ ...prev, value: query }));
    const onStatusChange = (status: SearchStatus) => setSearchValue(prev => ({ ...prev, status }));

    const pluginFilter = (plugin: typeof Plugins[keyof typeof Plugins]) => {
        const { status } = searchValue;
        const enabled = Vencord.Plugins.isPluginEnabled(plugin.name);
        if (enabled && status === SearchStatus.DISABLED) return false;
        if (!enabled && status === SearchStatus.ENABLED) return false;
        if (status === SearchStatus.NEW && !newPlugins?.includes(plugin.name)) return false;
        if (!search.length) return true;

        return (
            plugin.name.toLowerCase().includes(search) ||
            plugin.description.toLowerCase().includes(search) ||
            plugin.tags?.some(t => t.toLowerCase().includes(search))
        );
    };

    const [newPlugins] = useAwaiter(() => DataStore.get("Vencord_existingPlugins").then((cachedPlugins: Record<string, number> | undefined) => {
        const now = Date.now() / 1000;
        const existingTimestamps: Record<string, number> = {};
        const sortedPluginNames = Object.values(sortedPlugins).map(plugin => plugin.name);

        const newPlugins: string[] = [];
        for (const { name: p } of sortedPlugins) {
            const time = existingTimestamps[p] = cachedPlugins?.[p] ?? now;
            if ((time + 60 * 60 * 24 * 2) > now) {
                newPlugins.push(p);
            }
        }
        DataStore.set("Vencord_existingPlugins", existingTimestamps);

        return lodash.isEqual(newPlugins, sortedPluginNames) ? [] : newPlugins;
    }));

    const plugins = [] as JSX.Element[];
    const requiredPlugins = [] as JSX.Element[];

    const showApi = searchValue.value.includes("API");
    for (const p of sortedPlugins) {
        if (p.hidden || (!p.options && p.name.endsWith("API") && !showApi))
            continue;

        if (!pluginFilter(p)) continue;

        const isRequired = p.required || p.isDependency || depMap[p.name]?.some(d => settings.plugins[d].enabled);

        if (isRequired) {
            const tooltipText = p.required || !depMap[p.name]
                ? "This plugin is required for Equicord to function."
                : makeDependencyList(depMap[p.name]?.filter(d => settings.plugins[d].enabled));

            requiredPlugins.push(
                <Tooltip text={tooltipText} key={p.name}>
                    {({ onMouseLeave, onMouseEnter }) => (
                        <PluginCard
                            onMouseLeave={onMouseLeave}
                            onMouseEnter={onMouseEnter}
                            onRestartNeeded={name => changes.handleChange(name)}
                            disabled={true}
                            plugin={p}
                            key={p.name}
                        />
                    )}
                </Tooltip>
            );
        } else {
            plugins.push(
                <PluginCard
                    onRestartNeeded={name => changes.handleChange(name)}
                    disabled={false}
                    plugin={p}
                    isNew={newPlugins?.includes(p.name)}
                    key={p.name}
                />
            );
        }
    }

    function resetCheckAndDo() {
        let restartNeeded = false;

        for (const plugin of enabledPlugins) {
            const pluginSettings = settings.plugins[plugin];

            if (Plugins[plugin].patches?.length) {
                pluginSettings.enabled = false;
                changes.handleChange(plugin);
                restartNeeded = true;
                continue;
            }

            const result = stopPlugin(Plugins[plugin]);

            if (!result) {
                logger.error(`Error while stopping plugin ${plugin}`);
                showErrorToast(`Error while stopping plugin ${plugin}`);
                continue;
            }

            pluginSettings.enabled = false;
        }

        if (restartNeeded) {
            Alerts.show({
                title: "Restart Required",
                body: (
                    <>
                        <p style={{ textAlign: "center" }}>Some plugins require a restart to fully disable.</p>
                        <p style={{ textAlign: "center" }}>Would you like to restart now?</p>
                    </>
                ),
                confirmText: "Restart Now",
                cancelText: "Later",
                onConfirm: () => location.reload()
            });
        }
    }

    function openDisablePluginsModal(enabledPlugins: String[], resetCheckAndDo: () => void) {
        if (Settings.ignoreResetWarning) return resetCheckAndDo();

        openModal(warningModalProps => (
            <ModalRoot
                {...warningModalProps}
                size={ModalSize.SMALL}
                className="vc-text-selectable"
                transitionState={warningModalProps.transitionState}
            >
                <ModalHeader separator={false}>
                    <Text className="text-danger">Dangerous Action</Text>
                    <ModalCloseButton onClick={warningModalProps.onClose} className="vc-modal-close-button" />
                </ModalHeader>
                <ModalContent>
                    <Forms.FormSection>
                        <Flex className="vc-warning-info">
                            <img
                                src="https://media.tenor.com/hapjxf8y50YAAAAi/stop-sign.gif"
                                alt="Warning"
                            />
                            <Text className="warning-text">
                                WARNING: You are about to disable <span>{enabledPlugins.length}</span> plugins!
                            </Text>
                            <Text className="warning-text">
                                THIS ACTION IS IRREVERSIBLE!
                            </Text>
                            <Text className="text-normal margin-bottom">
                                Are you absolutely sure you want to proceed? You can always enable them back later.
                            </Text>
                        </Flex>
                    </Forms.FormSection>
                </ModalContent>
                <ModalFooter className="modal-footer">
                    <Flex className="button-container">
                        <Button
                            size={Button.Sizes.SMALL}
                            color={Button.Colors.PRIMARY}
                            onClick={warningModalProps.onClose}
                            look={Button.Looks.LINK}
                        >
                            Cancel
                        </Button>
                        <Flex className="button-group">
                            {!Settings.ignoreResetWarning && (
                                <Button
                                    size={Button.Sizes.SMALL}
                                    className="button-danger-background"
                                    onClick={() => {
                                        Settings.ignoreResetWarning = true;
                                    }}
                                >
                                    Disable Warning Forever
                                </Button>
                            )}
                            <Tooltip text="This action cannot be undone. Are you sure?" shouldShow={true}>
                                {({ onMouseEnter, onMouseLeave }) => (
                                    <Button
                                        size={Button.Sizes.SMALL}
                                        className="button-danger-background-no-margin"
                                        onClick={resetCheckAndDo}
                                        onMouseEnter={onMouseEnter}
                                        onMouseLeave={onMouseLeave}
                                    >
                                        Disable All
                                    </Button>
                                )}
                            </Tooltip>
                        </Flex>
                    </Flex>
                </ModalFooter>
            </ModalRoot>
        ));
    }


    // Code directly taken from supportHelper.tsx
    const isApiPlugin = (plugin: string) => plugin.endsWith("API") || Plugins[plugin].required;

    const totalPlugins = Object.keys(Plugins).filter(p => !isApiPlugin(p));
    const enabledPlugins = Object.keys(Plugins).filter(p => Vencord.Plugins.isPluginEnabled(p) && !isApiPlugin(p));

    const totalStockPlugins = totalPlugins.filter(p => !PluginMeta[p].userPlugin).length;
    const totalUserPlugins = totalPlugins.filter(p => PluginMeta[p].userPlugin).length;
    const enabledStockPlugins = enabledPlugins.filter(p => !PluginMeta[p].userPlugin).length;
    const enabledUserPlugins = enabledPlugins.filter(p => PluginMeta[p].userPlugin).length;

    return (
        <SettingsTab title="Plugins">

            <ReloadRequiredCard required={changes.hasChanges} enabledPlugins={enabledPlugins} openDisablePluginsModal={openDisablePluginsModal} resetCheckAndDo={resetCheckAndDo} />

            <div className={cl("stats-container")} style={{
                marginTop: "16px",
                gap: "16px",
                display: "flex",
                flexDirection: "row",
                width: "100%"
            }}>
                <StockPluginsCard
                    totalStockPlugins={totalStockPlugins}
                    enabledStockPlugins={enabledStockPlugins}
                />
                <UserPluginsCard
                    totalUserPlugins={totalUserPlugins}
                    enabledUserPlugins={enabledUserPlugins}
                />
            </div>

            <Forms.FormTitle tag="h5" className={classes(Margins.top20, Margins.bottom8)}>
                Filters
            </Forms.FormTitle>

            <div className={classes(Margins.bottom20, cl("filter-controls"))}>
                <TextInput autoFocus value={searchValue.value} placeholder="Search for a plugin..." onChange={onSearch} />
                <div className={InputStyles.inputWrapper}>
                    <Select
                        options={[
                            { label: "Show All", value: SearchStatus.ALL, default: true },
                            { label: "Show Enabled", value: SearchStatus.ENABLED },
                            { label: "Show Disabled", value: SearchStatus.DISABLED },
                            { label: "Show New", value: SearchStatus.NEW }
                        ]}
                        serialize={String}
                        select={onStatusChange}
                        isSelected={v => v === searchValue.status}
                        closeOnSelect={true}
                        className={InputStyles.inputDefault}
                    />
                </div>
            </div>

            <Forms.FormTitle className={Margins.top20}>Plugins</Forms.FormTitle>

            {plugins.length || requiredPlugins.length
                ? (
                    <div className={cl("grid")}>
                        {plugins.length
                            ? plugins
                            : <Text variant="text-md/normal">No plugins meet the search criteria.</Text>
                        }
                    </div>
                )
                : <ExcludedPluginsList search={search} />
            }


            <Forms.FormDivider className={Margins.top20} />

            <Forms.FormTitle tag="h5" className={classes(Margins.top20, Margins.bottom8)}>
                Required Plugins
            </Forms.FormTitle>
            <div className={cl("grid")}>
                {requiredPlugins.length
                    ? requiredPlugins
                    : <Text variant="text-md/normal">No plugins meet the search criteria.</Text>
                }
            </div>
        </SettingsTab >
    );
}

function makeDependencyList(deps: string[]) {
    return (
        <React.Fragment>
            <Forms.FormText>This plugin is required by:</Forms.FormText>
            {deps.map((dep: string) => <Forms.FormText key={dep} className={cl("dep-text")}>{dep}</Forms.FormText>)}
        </React.Fragment>
    );
}<|MERGE_RESOLUTION|>--- conflicted
+++ resolved
@@ -71,14 +71,7 @@
                     <Forms.FormText className={cl("dep-text")}>
                         Restart now to apply new plugins and their settings
                     </Forms.FormText>
-<<<<<<< HEAD
-                    <Button
-                        className="vc-restart-button"
-                        onClick={() => location.reload()}
-                    >
-=======
                     <Button onClick={() => location.reload()} className={cl("restart-button")}>
->>>>>>> 6cccb54f
                         Restart
                     </Button>
                 </>
