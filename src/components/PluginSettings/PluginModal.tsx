/*
 * Vencord, a modification for Discord's desktop app
 * Copyright (c) 2022 Vendicated and contributors
 *
 * This program is free software: you can redistribute it and/or modify
 * it under the terms of the GNU General Public License as published by
 * the Free Software Foundation, either version 3 of the License, or
 * (at your option) any later version.
 *
 * This program is distributed in the hope that it will be useful,
 * but WITHOUT ANY WARRANTY; without even the implied warranty of
 * MERCHANTABILITY or FITNESS FOR A PARTICULAR PURPOSE.  See the
 * GNU General Public License for more details.
 *
 * You should have received a copy of the GNU General Public License
 * along with this program.  If not, see <https://www.gnu.org/licenses/>.
*/

import "./PluginModal.css";

import { generateId } from "@api/Commands";
import { Settings, useSettings } from "@api/Settings";
import { classNameFactory } from "@api/Styles";
import ErrorBoundary from "@components/ErrorBoundary";
import { Flex } from "@components/Flex";
import { gitRemote } from "@shared/vencordUserAgent";
import { proxyLazy } from "@utils/lazy";
import { Margins } from "@utils/margins";
import { isObjectEmpty } from "@utils/misc";
import { ModalCloseButton, ModalContent, ModalFooter, ModalHeader, ModalProps, ModalRoot, ModalSize, openModal } from "@utils/modal";
import { OptionType, Plugin } from "@utils/types";
import { User } from "@vencord/discord-types";
import { findByPropsLazy, findComponentByCodeLazy } from "@webpack";
<<<<<<< HEAD
import { Button, Clickable, FluxDispatcher, Forms, React, Text, Toasts, Tooltip, UserStore, UserUtils } from "@webpack/common";
import { User } from "discord-types/general";
=======
import { Button, Clickable, FluxDispatcher, Forms, React, Text, Tooltip, UserStore, UserUtils } from "@webpack/common";
>>>>>>> 19f4d7cd
import { Constructor } from "type-fest";

import { PluginMeta } from "~plugins";

import {
    ISettingCustomElementProps,
    ISettingElementProps,
    SettingBooleanComponent,
    SettingCustomComponent,
    SettingNumericComponent,
    SettingSelectComponent,
    SettingSliderComponent,
    SettingTextComponent
} from "./components";
import { openContributorModal } from "./ContributorModal";
import { GithubButton } from "./LinkIconButton";

const cl = classNameFactory("vc-plugin-modal-");

const UserSummaryItem = findComponentByCodeLazy("defaultRenderUser", "showDefaultAvatarsForNullUsers");
const AvatarStyles = findByPropsLazy("moreUsers", "emptyUser", "avatarContainer", "clickableAvatar");
const UserRecord: Constructor<Partial<User>> = proxyLazy(() => UserStore.getCurrentUser().constructor) as any;

interface PluginModalProps extends ModalProps {
    plugin: Plugin;
    onRestartNeeded(): void;
}

export function makeDummyUser(user: { username: string; id?: string; avatar?: string; }) {
    const newUser = new UserRecord({
        username: user.username,
        id: user.id ?? generateId(),
        avatar: user.avatar,
        /** To stop discord making unwanted requests... */
        bot: true,
    });
    FluxDispatcher.dispatch({
        type: "USER_UPDATE",
        user: newUser,
    });
    return newUser;
}

const Components: Record<OptionType, React.ComponentType<ISettingElementProps<any> | ISettingCustomElementProps<any>>> = {
    [OptionType.STRING]: SettingTextComponent,
    [OptionType.NUMBER]: SettingNumericComponent,
    [OptionType.BIGINT]: SettingNumericComponent,
    [OptionType.BOOLEAN]: SettingBooleanComponent,
    [OptionType.SELECT]: SettingSelectComponent,
    [OptionType.SLIDER]: SettingSliderComponent,
    [OptionType.COMPONENT]: SettingCustomComponent,
    [OptionType.CUSTOM]: () => null,
};

export default function PluginModal({ plugin, onRestartNeeded, onClose, transitionState }: PluginModalProps) {
    const [authors, setAuthors] = React.useState<Partial<User>[]>([]);

    const pluginSettings = useSettings().plugins[plugin.name];

    const [tempSettings, setTempSettings] = React.useState<Record<string, any>>({});

    const [errors, setErrors] = React.useState<Record<string, boolean>>({});
    const [saveError, setSaveError] = React.useState<string | null>(null);

    const canSubmit = () => Object.values(errors).every(e => !e);

    const hasSettings = Boolean(pluginSettings && plugin.options && !isObjectEmpty(plugin.options));

    React.useEffect(() => {
        (async () => {
            for (const user of plugin.authors.slice(0, 6)) {
                const author = user.id
                    ? await UserUtils.getUser(`${user.id}`)
                        .catch(() => makeDummyUser({ username: user.name }))
                    : makeDummyUser({ username: user.name });

                setAuthors(a => [...a, author]);
            }
        })();
    }, [plugin.authors]);

    async function saveAndClose() {
        if (!plugin.options) {
            onClose();
            return;
        }

        if (plugin.beforeSave) {
            const result = await Promise.resolve(plugin.beforeSave(tempSettings));
            if (result !== true) {
                setSaveError(result);
                return;
            }
        }

        let restartNeeded = false;
        for (const [key, value] of Object.entries(tempSettings)) {
            const option = plugin.options[key];
            pluginSettings[key] = value;

            if (option.type === OptionType.CUSTOM) continue;
            if (option?.restartNeeded) restartNeeded = true;
        }
        if (plugin.afterSave) {
            plugin.afterSave();
        }
        if (restartNeeded) onRestartNeeded();
        onClose();
    }

    function handleResetClick() {
        openWarningModal(plugin, { onClose, transitionState }, onRestartNeeded);
    }

    function renderSettings() {
        if (!hasSettings || !plugin.options) {
            return <Forms.FormText>There are no settings for this plugin.</Forms.FormText>;
        } else {
            const options = Object.entries(plugin.options).map(([key, setting]) => {
                if (setting.type === OptionType.CUSTOM || setting.hidden) return null;

                function onChange(newValue: any) {
                    setTempSettings(s => ({ ...s, [key]: newValue }));
                }

                function onError(hasError: boolean) {
                    setErrors(e => ({ ...e, [key]: hasError }));
                }

                const Component = Components[setting.type];
                return (
                    <Component
                        id={key}
                        key={key}
                        option={setting}
                        onChange={onChange}
                        onError={onError}
                        pluginSettings={pluginSettings}
                        definedSettings={plugin.settings}
                    />
                );
            });

            return <Flex flexDirection="column" style={{ gap: 12, marginBottom: 16 }}>{options}</Flex>;
        }
    }

    function renderMoreUsers(_label: string) {
        const remainingAuthors = plugin.authors.slice(6);

        return (
            <Tooltip text={remainingAuthors.map(u => u.name).join(", ")}>
                {({ onMouseEnter, onMouseLeave }) => (
                    <div
                        className={AvatarStyles.moreUsers}
                        onMouseEnter={onMouseEnter}
                        onMouseLeave={onMouseLeave}
                    >
                        +{remainingAuthors.length}
                    </div>
                )}
            </Tooltip>
        );
    }

    /*
    function switchToPopout() {
        onClose();

        const PopoutKey = `DISCORD_VENCORD_PLUGIN_SETTINGS_MODAL_${plugin.name}`;
        PopoutActions.open(
            PopoutKey,
            () => <PluginModal
                transitionState={transitionState}
                plugin={plugin}
                onRestartNeeded={onRestartNeeded}
                onClose={() => PopoutActions.close(PopoutKey)}
            />
        );
    }
    */

    const pluginMeta = PluginMeta[plugin.name];

    return (
        <ModalRoot transitionState={transitionState} size={ModalSize.MEDIUM}>
            <ModalHeader separator={false}>
                <Text variant="heading-lg/semibold" style={{ flexGrow: 1 }}>{plugin.name}</Text>

                {/*
                <Button look={Button.Looks.BLANK} onClick={switchToPopout}>
                    <OpenExternalIcon aria-label="Open in Popout" />
                </Button>
                */}
                <ModalCloseButton onClick={onClose} />
            </ModalHeader>
            <ModalContent>
                <Forms.FormSection>
                    <Flex className={cl("info")}>
                        <Forms.FormText className={cl("description")}>{plugin.description}</Forms.FormText>
                        {!pluginMeta.userPlugin && (
                            <div className="vc-settings-modal-links">
                                <GithubButton
                                    text="View source code"
                                    href={`https://github.com/${gitRemote}/tree/main/${pluginMeta.folderName}`}
                                />
                            </div>
                        )}
                    </Flex>
                    <Forms.FormTitle tag="h3" style={{ marginTop: 8, marginBottom: 0 }}>Authors</Forms.FormTitle>
                    <div style={{ width: "fit-content", marginBottom: 8 }}>
                        <UserSummaryItem
                            users={authors}
                            count={plugin.authors.length}
                            guildId={undefined}
                            renderIcon={false}
                            showDefaultAvatarsForNullUsers
                            showUserPopout
                            renderMoreUsers={renderMoreUsers}
                            renderUser={(user: User) => (
                                <Clickable
                                    className={AvatarStyles.clickableAvatar}
                                    onClick={() => openContributorModal(user)}
                                >
                                    <img
                                        className={AvatarStyles.avatar}
                                        src={user.getAvatarURL(void 0, 80, true)}
                                        alt={user.username}
                                        title={user.username}
                                    />
                                </Clickable>
                            )}
                        />
                    </div>
                </Forms.FormSection>
                {!!plugin.settingsAboutComponent && (
                    <div className={Margins.bottom8}>
                        <Forms.FormSection>
                            <ErrorBoundary message="An error occurred while rendering this plugin's custom Info Component">
                                <plugin.settingsAboutComponent tempSettings={tempSettings} />
                            </ErrorBoundary>
                        </Forms.FormSection>
                    </div>
                )}
                <Forms.FormSection className={Margins.bottom16}>
                    <Forms.FormTitle tag="h3">Settings</Forms.FormTitle>
                    {renderSettings()}
                </Forms.FormSection>
            </ModalContent>
            {hasSettings && <ModalFooter>
                <Flex flexDirection="column" style={{ width: "100%" }}>
                    <Flex style={{ justifyContent: "space-between" }}>
                        <Tooltip text="Reset to default settings" shouldShow={!isObjectEmpty(tempSettings)}>
                            {({ onMouseEnter, onMouseLeave }) => (
                                <Button
                                    className="button-danger-background"
                                    size={Button.Sizes.SMALL}
                                    color={Button.Colors.BRAND}
                                    onClick={handleResetClick}
                                    onMouseEnter={onMouseEnter}
                                    onMouseLeave={onMouseLeave}
                                >
                                    Reset
                                </Button>
                            )}
                        </Tooltip>
                        <Flex style={{ marginLeft: "auto" }}>
                            <Button
                                onClick={onClose}
                                size={Button.Sizes.SMALL}
                                color={Button.Colors.PRIMARY}
                                look={Button.Looks.LINK}
                            >
                                Cancel
                            </Button>
                            <Tooltip text="You must fix all errors before saving" shouldShow={!canSubmit()}>
                                {({ onMouseEnter, onMouseLeave }) => (
                                    <Button
                                        size={Button.Sizes.SMALL}
                                        color={Button.Colors.BRAND}
                                        onClick={saveAndClose}
                                        onMouseEnter={onMouseEnter}
                                        onMouseLeave={onMouseLeave}
                                        disabled={!canSubmit()}
                                    >
                                        Save & Close
                                    </Button>
                                )}
                            </Tooltip>
                        </Flex>
                    </Flex>
                    {saveError && <Text variant="text-md/semibold" style={{ color: "var(--text-danger)" }}>Error while saving: {saveError}</Text>}
                </Flex>
            </ModalFooter>}
        </ModalRoot>
    );
}

export function openPluginModal(plugin: Plugin, onRestartNeeded?: (pluginName: string) => void) {
    openModal(modalProps => (
        <PluginModal
            {...modalProps}
            plugin={plugin}
            onRestartNeeded={() => onRestartNeeded?.(plugin.name)}
        />
    ));
}

function resetSettings(plugin: Plugin, warningModalProps?: ModalProps, pluginModalProps?: ModalProps, onRestartNeeded?: (pluginName: string) => void) {
    const defaultSettings = plugin.settings?.def;
    const pluginName = plugin.name;

    if (!defaultSettings) {
        console.error(`No default settings found for ${pluginName}`);
        return;
    }

    const newSettings: Record<string, any> = {};
    let restartNeeded = false;

    for (const key in defaultSettings) {
        if (key === "enabled") continue;

        const setting = defaultSettings[key];
        setting.type = setting.type ?? OptionType.STRING;

        if (setting.type === OptionType.STRING) {
            newSettings[key] = setting.default !== undefined && setting.default !== "" ? setting.default : "";
        } else if ("default" in setting && setting.default !== undefined) {
            newSettings[key] = setting.default;
        }

        if (setting?.restartNeeded) {
            restartNeeded = true;
        }
    }


    const currentSettings = plugin.settings?.store;
    if (currentSettings) {
        Object.assign(currentSettings, newSettings);
    }

    if (plugin.afterSave) {
        plugin.afterSave();
    }

    if (restartNeeded) {
        onRestartNeeded?.(plugin.name);
    }

    Toasts.show({
        message: `Settings for ${pluginName} have been reset.`,
        id: Toasts.genId(),
        type: Toasts.Type.SUCCESS,
        options: {
            position: Toasts.Position.TOP
        }
    });

    warningModalProps?.onClose();
    pluginModalProps?.onClose();
}

export function openWarningModal(plugin: Plugin, pluginModalProps: ModalProps, onRestartNeeded?: (pluginName: string) => void) {
    if (Settings.ignoreResetWarning) return resetSettings(plugin, pluginModalProps, pluginModalProps, onRestartNeeded);

    openModal(warningModalProps => (
        <ModalRoot
            {...warningModalProps}
            size={ModalSize.SMALL}
            className="vc-text-selectable"
            transitionState={warningModalProps.transitionState}
        >
            <ModalHeader separator={false}>
                <Text className="text-danger">Dangerous Action</Text>
                <ModalCloseButton onClick={warningModalProps.onClose} className="vc-modal-close-button" />
            </ModalHeader>
            <ModalContent>
                <Forms.FormSection>
                    <Flex className="vc-warning-info">
                        <img
                            src="https://media.tenor.com/hapjxf8y50YAAAAi/stop-sign.gif"
                            alt="Warning"
                        />
                        <Text className="text-normal">
                            You are about to reset all settings for <strong>{plugin.name}</strong> to their default values.
                        </Text>
                        <Text className="warning-text">
                            THIS ACTION IS IRREVERSIBLE!
                        </Text>
                        <Text className="text-normal margin-bottom">
                            If you are certain you want to proceed, click <strong>Confirm Reset</strong>. Otherwise, click <strong>Cancel</strong>.
                        </Text>
                    </Flex>
                </Forms.FormSection>
            </ModalContent>
            <ModalFooter className="modal-footer">
                <Flex className="button-container">
                    <Button
                        size={Button.Sizes.SMALL}
                        color={Button.Colors.PRIMARY}
                        onClick={warningModalProps.onClose}
                        look={Button.Looks.LINK}
                    >
                        Cancel
                    </Button>
                    <Flex className="button-group">
                        {!Settings.ignoreResetWarning && (
                            <Button
                                size={Button.Sizes.SMALL}
                                className="button-danger-background"
                                onClick={() => {
                                    Settings.ignoreResetWarning = true;
                                }}
                            >
                                Disable Warning Forever
                            </Button>
                        )}
                        <Tooltip text="This action cannot be undone. Are you sure?" shouldShow={true}>
                            {({ onMouseEnter, onMouseLeave }) => (
                                <Button
                                    size={Button.Sizes.SMALL}
                                    onClick={() => {
                                        resetSettings(plugin, pluginModalProps, pluginModalProps, onRestartNeeded);
                                    }}
                                    onMouseEnter={onMouseEnter}
                                    onMouseLeave={onMouseLeave}
                                    className="button-danger-background-no-margin"
                                >
                                    Confirm Reset
                                </Button>
                            )}
                        </Tooltip>
                    </Flex>
                </Flex>
            </ModalFooter>
        </ModalRoot>
    ));
}<|MERGE_RESOLUTION|>--- conflicted
+++ resolved
@@ -31,12 +31,7 @@
 import { OptionType, Plugin } from "@utils/types";
 import { User } from "@vencord/discord-types";
 import { findByPropsLazy, findComponentByCodeLazy } from "@webpack";
-<<<<<<< HEAD
 import { Button, Clickable, FluxDispatcher, Forms, React, Text, Toasts, Tooltip, UserStore, UserUtils } from "@webpack/common";
-import { User } from "discord-types/general";
-=======
-import { Button, Clickable, FluxDispatcher, Forms, React, Text, Tooltip, UserStore, UserUtils } from "@webpack/common";
->>>>>>> 19f4d7cd
 import { Constructor } from "type-fest";
 
 import { PluginMeta } from "~plugins";
