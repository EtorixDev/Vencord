.vc-addon-card {
    background-color: var(--background-secondary-alt);
    color: var(--interactive-active);
    border-radius: 8px;
    display: block;
    height: 100%;
    padding: 12px;
    width: 100%;
    transition: 0.1s ease-out;
    transition-property: box-shadow, transform, background, opacity;
    box-sizing: border-box;
}

.visual-refresh .vc-addon-card {
<<<<<<< HEAD
    background-color: var(--button-secondary-background);
=======
    background-color: var(--card-primary-bg);
>>>>>>> 93f98cee
    border: 1px solid var(--border-subtle);
}

.vc-addon-card-disabled {
    opacity: 0.6;
}

.vc-addon-card:hover {
    background-color: var(--background-tertiary);
    transform: translateY(-1px);
    box-shadow: var(--elevation-high);
}

.visual-refresh .vc-addon-card:hover {
<<<<<<< HEAD
    background-color: var(--button-secondary-background-hover);
=======
    /* same as non-hover, here to overwrite the non-refresh hover background */
    background-color: var(--card-primary-bg);
>>>>>>> 93f98cee
}

.vc-addon-header {
    margin-top: auto;
    display: flex;
    width: 100%;
    justify-content: flex-end;
    align-items: center;
    gap: 8px;
    margin-bottom: 0.5em;
}

.vc-addon-note {
    height: 36px;
    overflow: hidden;
    text-overflow: ellipsis;
    display: -webkit-box;
    -webkit-line-clamp: 2;
    line-clamp: 2;
    -webkit-box-orient: vertical;
    /* stylelint-disable-next-line property-no-unknown */
    box-orient: vertical;
}

.vc-addon-name-author {
    width: 100%;
}

.vc-addon-name {
    display: flex;
    width: 100%;
    align-items: center;
    flex-grow: 1;
    gap: 8px;
}

.vc-addon-author {
    font-size: 0.8em;
}

.vc-addon-author::before {
    content: "by ";
}

.vc-addon-title-container {
    width: 100%;
    overflow: hidden;
    height: 1.25em;
    position: relative;
}

.vc-addon-title {
    position: absolute;
    inset: 0;
    overflow: hidden;
    text-overflow: ellipsis;
}

@keyframes vc-addon-title {
    0% {
        transform: translateX(0);
    }

    50% {
        transform: translateX(var(--offset));
    }

    100% {
        transform: translateX(0);
    }
}

.vc-addon-title:hover {
    overflow: visible;
    animation: vc-addon-title var(--duration) linear infinite;
}<|MERGE_RESOLUTION|>--- conflicted
+++ resolved
@@ -12,11 +12,7 @@
 }
 
 .visual-refresh .vc-addon-card {
-<<<<<<< HEAD
-    background-color: var(--button-secondary-background);
-=======
     background-color: var(--card-primary-bg);
->>>>>>> 93f98cee
     border: 1px solid var(--border-subtle);
 }
 
@@ -31,12 +27,8 @@
 }
 
 .visual-refresh .vc-addon-card:hover {
-<<<<<<< HEAD
-    background-color: var(--button-secondary-background-hover);
-=======
     /* same as non-hover, here to overwrite the non-refresh hover background */
     background-color: var(--card-primary-bg);
->>>>>>> 93f98cee
 }
 
 .vc-addon-header {
