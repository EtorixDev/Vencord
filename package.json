--- conflicted
+++ resolved
@@ -47,51 +47,31 @@
         "@vap/shiki": "0.10.5",
         "fflate": "^0.8.2",
         "gifenc": "github:mattdesl/gifenc#64842fca317b112a8590f8fef2bf3825da8f6fe3",
-<<<<<<< HEAD
         "jsqr": "1.4.0",
         "idb": "8.0.0",
-        "monaco-editor": "^0.50.0",
-        "nanoid": "^5.0.7",
+        "monaco-editor": "^0.52.2",
+        "nanoid": "^5.0.9",
         "usercss-meta": "^0.12.0",
         "openai": "^4.30.0",
         "virtual-merge": "^1.0.1"
     },
     "devDependencies": {
-        "@stylistic/eslint-plugin": "^2.6.1",
+        "@stylistic/eslint-plugin": "^2.12.1",
         "@electron/asar": "^3.2.10",
-        "@types/chrome": "^0.0.269",
-        "@types/diff": "^5.2.1",
-        "@types/lodash": "^4.17.7",
-        "@types/node": "^22.0.3",
-        "@types/react": "^18.3.3",
-        "@types/react-dom": "^18.3.0",
-=======
-        "monaco-editor": "^0.52.2",
-        "nanoid": "^5.0.9",
-        "virtual-merge": "^1.0.1"
-    },
-    "devDependencies": {
-        "@stylistic/eslint-plugin": "^2.12.1",
         "@types/chrome": "^0.0.287",
         "@types/diff": "^6.0.0",
         "@types/lodash": "^4.17.14",
         "@types/node": "^22.10.5",
         "@types/react": "^19.0.2",
         "@types/react-dom": "^19.0.2",
->>>>>>> 7be3a40b
         "@types/yazl": "^2.4.5",
         "diff": "^7.0.0",
         "discord-types": "^1.3.26",
         "esbuild": "^0.15.18",
         "eslint": "^9.17.0",
         "eslint-import-resolver-alias": "^1.1.2",
-<<<<<<< HEAD
-        "eslint-plugin-simple-header": "^1.1.1",
-=======
-        "eslint-plugin-path-alias": "2.1.0",
         "eslint-plugin-react": "^7.37.3",
         "eslint-plugin-simple-header": "^1.2.1",
->>>>>>> 7be3a40b
         "eslint-plugin-simple-import-sort": "^12.1.1",
         "eslint-plugin-unused-imports": "^4.1.4",
         "highlight.js": "11.7.0",
@@ -101,38 +81,22 @@
         "standalone-electron-types": "^1.0.0",
         "stylelint": "^16.12.0",
         "stylelint-config-standard": "^36.0.1",
-<<<<<<< HEAD
-        "ts-patch": "^3.2.1",
-        "ts-pattern": "^5.3.1",
-        "tsx": "^3.12.7",
-        "type-fest": "^4.23.0",
-        "typed-emitter": "^2.1.0",
-        "typescript": "^5.5.4",
-        "typescript-eslint": "^8.0.0",
-        "typescript-transform-paths": "^3.4.7",
-        "zip-local": "^0.3.5",
-        "zustand": "^3.7.2"
-=======
         "ts-patch": "^3.3.0",
         "ts-pattern": "^5.6.0",
         "tsx": "^4.19.2",
         "type-fest": "^4.31.0",
+        "typed-emitter": "^2.1.0",
         "typescript": "^5.7.2",
         "typescript-eslint": "^8.19.0",
         "typescript-transform-paths": "^3.5.3",
-        "zip-local": "^0.3.5"
->>>>>>> 7be3a40b
+        "zip-local": "^0.3.5",
+        "zustand": "^3.7.2"
     },
     "packageManager": "pnpm@9.1.0",
     "pnpm": {
         "patchedDependencies": {
-<<<<<<< HEAD
-            "eslint@9.8.0": "patches/eslint@9.8.0.patch",
+            "eslint@9.17.0": "patches/eslint@9.17.0.patch",
             "@types/less@3.0.6": "patches/@types__less@3.0.6.patch"
-=======
-            "eslint@9.17.0": "patches/eslint@9.17.0.patch",
-            "eslint-plugin-path-alias@2.1.0": "patches/eslint-plugin-path-alias@2.1.0.patch"
->>>>>>> 7be3a40b
         },
         "peerDependencyRules": {
             "ignoreMissing": [
