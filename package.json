{
    "name": "vencord",
    "private": "true",
<<<<<<< HEAD
    "version": "1.8.1",
    "description": "The other cutest Discord client mod",
    "homepage": "https://github.com/Equicord/Equicord#readme",
=======
    "version": "1.8.2",
    "description": "The cutest Discord client mod",
    "homepage": "https://github.com/Vendicated/Vencord#readme",
>>>>>>> 449f9550
    "bugs": {
        "url": "https://github.com/Equicord/Equicord/issues"
    },
    "repository": {
        "type": "git",
        "url": "git+https://github.com/Equicord/Equicord.git"
    },
    "license": "GPL-3.0-or-later",
    "author": "Vendicated",
    "contributors": [
        "Equicord",
        "Thororen1234",
        "Yeetov"
    ],
    "directories": {
        "doc": "docs"
    },
    "scripts": {
        "build": "node --require=./scripts/suppressExperimentalWarnings.js scripts/build/build.mjs",
        "buildWeb": "node --require=./scripts/suppressExperimentalWarnings.js scripts/build/buildWeb.mjs",
        "generatePluginJson": "tsx scripts/generatePluginList.ts",
        "inject": "node scripts/runInstaller.mjs",
        "lint": "eslint . --ext .js,.jsx,.ts,.tsx --ignore-pattern src/userplugins",
        "lint-styles": "stylelint \"src/**/*.css\" --ignore-pattern src/userplugins",
        "lint:fix": "pnpm lint --fix",
        "test": "pnpm build && pnpm lint:fix && pnpm lint-styles && pnpm testTsc && pnpm generatePluginJson",
        "testWeb": "pnpm lint && pnpm buildWeb && pnpm testTsc",
        "testTsc": "tsc --noEmit",
        "uninject": "node scripts/runInstaller.mjs",
        "watch": "node --require=./scripts/suppressExperimentalWarnings.js scripts/build/build.mjs --watch"
    },
    "dependencies": {
        "@sapphi-red/web-noise-suppressor": "0.3.3",
        "@types/less": "^3.0.6",
        "@types/stylus": "^0.48.42",
        "@types/tinycolor2": "^1.4.6",
        "@vap/core": "0.0.12",
        "@vap/shiki": "0.10.5",
        "axios": "^1.6.8",
        "fflate": "^0.7.4",
        "gifenc": "github:mattdesl/gifenc#64842fca317b112a8590f8fef2bf3825da8f6fe3",
        "monaco-editor": "^0.43.0",
        "nanoid": "^4.0.2",
        "usercss-meta": "^0.12.0",
        "virtual-merge": "^1.0.1"
    },
    "devDependencies": {
        "@react-spring/web": "^9.7.3",
        "@types/chrome": "^0.0.246",
        "@types/diff": "^5.0.3",
        "@types/lodash": "^4.14.194",
        "@types/node": "^18.16.3",
        "@types/react": "^18.2.0",
        "@types/react-dom": "^18.2.1",
        "@types/yazl": "^2.4.2",
        "@typescript-eslint/eslint-plugin": "^5.59.1",
        "@typescript-eslint/parser": "^5.59.1",
        "diff": "^5.1.0",
        "discord-types": "^1.3.26",
        "esbuild": "^0.15.18",
        "eslint": "^8.46.0",
        "eslint-import-resolver-alias": "^1.1.2",
        "eslint-plugin-simple-header": "^1.0.2",
        "eslint-plugin-simple-import-sort": "^10.0.0",
        "eslint-plugin-unused-imports": "^2.0.0",
        "highlight.js": "10.6.0",
        "moment": "^2.29.4",
        "puppeteer-core": "^19.11.1",
        "standalone-electron-types": "^1.0.0",
        "stylelint": "^15.6.0",
        "stylelint-config-standard": "^33.0.0",
        "tsx": "^3.12.7",
        "type-fest": "^3.9.0",
        "typed-emitter": "^2.1.0",
        "typescript": "^5.0.4",
        "zip-local": "^0.3.5",
        "zustand": "^3.7.2"
    },
    "packageManager": "pnpm@9.1.0",
    "pnpm": {
        "patchedDependencies": {
            "eslint@8.46.0": "patches/eslint@8.46.0.patch",
            "@types/less@3.0.6": "patches/@types__less@3.0.6.patch"
        },
        "peerDependencyRules": {
            "ignoreMissing": [
                "eslint-plugin-import",
                "eslint"
            ]
        },
        "allowedDeprecatedVersions": {
            "source-map-resolve": "*",
            "resolve-url": "*",
            "source-map-url": "*",
            "urix": "*"
        }
    },
    "webExt": {
        "artifactsDir": "./dist",
        "build": {
            "overwriteDest": true
        },
        "sourceDir": "./dist/firefox-unpacked"
    },
    "engines": {
        "node": ">=18",
        "pnpm": ">=8"
    }
}<|MERGE_RESOLUTION|>--- conflicted
+++ resolved
@@ -1,15 +1,9 @@
 {
     "name": "vencord",
     "private": "true",
-<<<<<<< HEAD
-    "version": "1.8.1",
+    "version": "1.8.2",
     "description": "The other cutest Discord client mod",
     "homepage": "https://github.com/Equicord/Equicord#readme",
-=======
-    "version": "1.8.2",
-    "description": "The cutest Discord client mod",
-    "homepage": "https://github.com/Vendicated/Vencord#readme",
->>>>>>> 449f9550
     "bugs": {
         "url": "https://github.com/Equicord/Equicord/issues"
     },
