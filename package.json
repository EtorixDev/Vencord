--- conflicted
+++ resolved
@@ -1,15 +1,9 @@
 {
     "name": "vencord",
     "private": "true",
-<<<<<<< HEAD
-    "version": "1.9.1",
+    "version": "1.9.2",
     "description": "The other cutest Discord client mod",
     "homepage": "https://github.com/Equicord/Equicord#readme",
-=======
-    "version": "1.9.2",
-    "description": "The cutest Discord client mod",
-    "homepage": "https://github.com/Vendicated/Vencord#readme",
->>>>>>> e37a0cfe
     "bugs": {
         "url": "https://github.com/Equicord/Equicord/issues"
     },
