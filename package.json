--- conflicted
+++ resolved
@@ -52,11 +52,8 @@
         "virtual-merge": "^1.0.1"
     },
     "devDependencies": {
-<<<<<<< HEAD
         "@react-spring/web": "^9.7.3",
-=======
         "@electron/asar": "^3.2.10",
->>>>>>> 65e91cf2
         "@types/chrome": "^0.0.246",
         "@types/diff": "^5.0.3",
         "@types/lodash": "^4.14.194",
