// ==UserScript==
// @name            Equicord
// @description     A Discord client mod - Web version
// @version         %version%
<<<<<<< HEAD
// @author          Equicord (https://github.com/Equicord)
// @namespace       https://github.com/Equicord/Equicord
// @supportURL      https://github.com/Equicord/Equicord
=======
// @author          Vendicated (https://github.com/Vendicated)
// @namespace       https://github.com/Vendicated/Vencord
// @supportURL      https://github.com/Vendicated/Vencord
// @icon            https://raw.githubusercontent.com/Vendicated/Vencord/refs/heads/main/browser/icon.png
>>>>>>> 47db61d0
// @license         GPL-3.0
// @match           *://*.discord.com/*
// @grant           GM_xmlhttpRequest
// @run-at          document-start
// @compatible      chrome Chrome + Tampermonkey or Violentmonkey
// @compatible      firefox Firefox Tampermonkey
// @compatible      opera Opera + Tampermonkey or Violentmonkey
// @compatible      edge Edge + Tampermonkey or Violentmonkey
// @compatible      safari Safari + Tampermonkey or Violentmonkey
// ==/UserScript==


// this UserScript DOES NOT work on Firefox with Violentmonkey or Greasemonkey due to a bug that makes it impossible
// to overwrite stuff on the window on sites that use CSP. Use Tampermonkey or use a chromium based browser
// https://github.com/violentmonkey/violentmonkey/issues/997

// this is a compiled and minified version of Equicord. For the source code, visit the GitHub repo<|MERGE_RESOLUTION|>--- conflicted
+++ resolved
@@ -2,16 +2,10 @@
 // @name            Equicord
 // @description     A Discord client mod - Web version
 // @version         %version%
-<<<<<<< HEAD
 // @author          Equicord (https://github.com/Equicord)
 // @namespace       https://github.com/Equicord/Equicord
 // @supportURL      https://github.com/Equicord/Equicord
-=======
-// @author          Vendicated (https://github.com/Vendicated)
-// @namespace       https://github.com/Vendicated/Vencord
-// @supportURL      https://github.com/Vendicated/Vencord
-// @icon            https://raw.githubusercontent.com/Vendicated/Vencord/refs/heads/main/browser/icon.png
->>>>>>> 47db61d0
+// @icon            https://raw.githubusercontent.com/Equicord/Equicord/refs/heads/main/browser/icon.png
 // @license         GPL-3.0
 // @match           *://*.discord.com/*
 // @grant           GM_xmlhttpRequest
