--- conflicted
+++ resolved
@@ -17,15 +17,23 @@
     "content_scripts": [
         {
             "run_at": "document_start",
-            "matches": ["*://*.discord.com/*"],
-            "js": ["content.js"],
+            "matches": [
+                "*://*.discord.com/*"
+            ],
+            "js": [
+                "content.js"
+            ],
             "all_frames": true,
             "world": "ISOLATED"
         },
         {
             "run_at": "document_start",
-            "matches": ["*://*.discord.com/*"],
-            "js": ["dist/Vencord.js"],
+            "matches": [
+                "*://*.discord.com/*"
+            ],
+            "js": [
+                "dist/Vencord.js"
+            ],
             "all_frames": true,
             "world": "MAIN"
         }
@@ -41,13 +49,8 @@
     ],
     "browser_specific_settings": {
         "gecko": {
-<<<<<<< HEAD
-            "id": "Equicord@equicord.patrickdk.com",
-            "strict_min_version": "91.0"
-=======
             "id": "vencord-firefox@vendicated.dev",
             "strict_min_version": "128.0"
->>>>>>> 77492061
         }
     }
 }