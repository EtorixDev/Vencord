--- conflicted
+++ resolved
@@ -17,15 +17,6 @@
     "content_scripts": [
         {
             "run_at": "document_start",
-<<<<<<< HEAD
-            "matches": [
-                "*://*.discord.com/*"
-            ],
-            "js": [
-                "content.js"
-            ],
-            "all_frames": true
-=======
             "matches": ["*://*.discord.com/*"],
             "js": ["content.js"],
             "all_frames": true,
@@ -37,7 +28,6 @@
             "js": ["dist/Vencord.js"],
             "all_frames": true,
             "world": "MAIN"
->>>>>>> 87d3e30e
         }
     ],
     "background": {
