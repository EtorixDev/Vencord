# Contributing to Vencord

Vencord is a community project and welcomes any kind of contribution from anyone!

We have development documentation for new contributors, which can be found at <https://docs.vencord.dev>.

All contributions should be made in accordance with our [Code of Conduct](./CODE_OF_CONDUCT.md).

## How to contribute

Contributions can be sent via pull requests. If you're new to Git, check [this guide](https://opensource.com/article/19/7/create-pull-request-github).

Pull requests can be made either to the `main` or the `dev` branch. However, unless you're an advanced user, I recommend sticking to `main`. This is because the dev branch might contain unstable changes and be force pushed frequently, which could cause conflicts in your pull request.

## Write a plugin

<<<<<<< HEAD
Thus, 3rd party plugins are not supported, instead all plugins are part of Equicord itself.
This way we can ensure compatibility and high quality patches.
=======
Writing a plugin is the primary way to contribute.
>>>>>>> 14e11973

Before starting your plugin:
- Check existing pull requests to see if someone is already working on a similar plugin
- Check our [plugin requests tracker](https://github.com/Vencord/plugin-requests/issues) to see if there is an existing request, or if the same idea has been rejected
- If there isn't an existing request, [open one](https://github.com/Vencord/plugin-requests/issues/new?assignees=&labels=&projects=&template=request.yml) yourself
  and include that you'd like to work on this yourself. Then wait for feedback to see if the idea even has any chance of being accepted. Or maybe others have some ideas to improve it!
- Familarise yourself with our plugin rules below to ensure your plugin is not banned

### Plugin Rules

- No simple slash command plugins like `/cat`. Instead, make a [user installable Discord bot](https://discord.com/developers/docs/change-log#userinstallable-apps-preview)
- No simple text replace plugins like Let me Google that for you. The TextReplace plugin can do this
- No raw DOM manipulation. Use proper patches and React
- No FakeDeafen or FakeMute
- No StereoMic
- No plugins that simply hide or redesign ui elements. This can be done with CSS
- No selfbots or API spam (animated status, message pruner, auto reply, nitro snipers, etc)
- No untrusted third party APIs. Popular services like Google or GitHub are fine, but absolutely no self hosted ones
- No plugins that require the user to enter their own API key
- Do not introduce new dependencies unless absolutely necessary and warranted

## Improve Vencord itself

If you have any ideas on how to improve Vencord itself, or want to propose a new plugin API, feel free to open a feature request so we can discuss.

Or if you notice any bugs or typos, feel free to fix them!

## Contribute to our Documentation

The source code of our documentation is available at <https://github.com/Vencord/Docs>

If you see anything outdated, incorrect or lacking, please fix it!
If you think a new page should be added, feel free to suggest it via an issue and we can discuss.

## Help out users in our Discord community

We have an open support channel in our [Discord community](https://vencord.dev/discord).
Helping out users there is always appreciated! The more, the merrier.<|MERGE_RESOLUTION|>--- conflicted
+++ resolved
@@ -14,12 +14,7 @@
 
 ## Write a plugin
 
-<<<<<<< HEAD
-Thus, 3rd party plugins are not supported, instead all plugins are part of Equicord itself.
-This way we can ensure compatibility and high quality patches.
-=======
 Writing a plugin is the primary way to contribute.
->>>>>>> 14e11973
 
 Before starting your plugin:
 - Check existing pull requests to see if someone is already working on a similar plugin
